---
title: "Support SLA"
'og:description': "Learn about Tyk's flexible support offerings and how your specific entitlements are defined."
<<<<<<< HEAD
=======
sidebarTitle: "Support SLA Policy"
>>>>>>> 6571e7f8
tags: ['Support', 'SLA', 'Contract', 'Order Form', 'Entitlements']
sidebarTitle: "Support SLA"
---

## Commitment to Your Success

At Tyk, we understand that reliable, accessible support is crucial for your operational success when running our API Management platform. We are committed to providing timely and effective assistance to our valued customers.

## Flexible Support Tailored to Your Needs

Tyk provides flexible support options designed to align with varying customer requirements. Our offerings range from standard business hours coverage to comprehensive 24x7x365 support, featuring rapid response Service Level Agreements (SLAs) and dedicated communication channels tailored to the criticality of your deployment.

## Finding Your Specific Entitlements

Because our support packages are designed for flexibility and are often customized, the specific details of your support plan are outlined in your commercial agreement with Tyk.

**Specific entitlements, including:**

- Guaranteed response times based on severity
- Support coverage hours (e.g., 9x5, 24x7)
- Available communication channels (e.g., Support Portal, dedicated Slack, phone)

These entitlements will be detailed in your individual Tyk Order Form or Master Services Agreement (MSA).

## Next Steps

- **Prospective Customers / Upgrades:** If you are evaluating Tyk or wish to discuss the available support packages, please contact our [team](https://tyk.io/contact/). They can provide detailed information on the options best suited to your requirements.

---<|MERGE_RESOLUTION|>--- conflicted
+++ resolved
@@ -1,10 +1,7 @@
 ---
 title: "Support SLA"
 'og:description': "Learn about Tyk's flexible support offerings and how your specific entitlements are defined."
-<<<<<<< HEAD
-=======
 sidebarTitle: "Support SLA Policy"
->>>>>>> 6571e7f8
 tags: ['Support', 'SLA', 'Contract', 'Order Form', 'Entitlements']
 sidebarTitle: "Support SLA"
 ---
