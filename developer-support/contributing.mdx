--- conflicted
+++ resolved
@@ -1,15 +1,8 @@
 ---
-<<<<<<< HEAD
-title: "Contributing to Documentation"
-'og:description': "Explains the inclusive naming initiative concerning Tyk docs"
-tags: ['Inclusive Naming Initiative', 'Inclusivity', 'Inclusive']
-sidebarTitle: "Overview"
-=======
 title: "Contributing to Tyk documentation"
 'og:description': "How to contribute to Tyk documentation"
 sidebarTitle: "Overview"
 tags: ['Contributing', 'Documentation', 'Community']
->>>>>>> 6571e7f8
 ---
 
 This section provides resources and guidance for contributors to Tyk's documentation. Whether you're fixing a typo, adding new content, or helping improve our documentation standards, you'll find the tools and guidelines you need here.
