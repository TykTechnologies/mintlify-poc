---
title: "Tyk Upgrading Guide"
<<<<<<< HEAD
tags: ['do_not_track', 'Analytics', 'RPS', 'Requests Per Second', 'CPU', 'high load', 'high traffic']
order: 230
sidebarTitle: "Upgrading Guide"
=======
sidebarTitle: "Upgrading Guide"
tags: ['configuration files backup', 'backup tyk', 'tyk.conf', 'upgrade tyk', 'database backup']
>>>>>>> 6571e7f8
---

## Overview

This section provides guides and recommendations for upgrading your Tyk installation.

When upgrading Tyk, consider the following:

1. **Deployment model**: SaaS, Self-Managed, Hybrid, or OSS.
2. **Installation type**: Docker, Helm, K8S, or various Linux distributions.
3. **Components**: Depending on your model, upgrade relevant components such as Gateway, Pump, Dashboard, or Go Plugins.

These considerations are reflected in our structured upgrade guides, ensuring you have all necessary information in one place.

### Tyk Upgrade Standards and Recommendations
Our upgrade process adheres to the following standards:

- **Breaking changes:** Breaking changes are rare and will be explicitly stated in the release notes.
- **Configuration files:** Upgrades do not overwrite your configuration files. However, it’s good practice to routinely back up these files (using git or another tool) before upgrading, so any customizations are saved.
- **Migration scripts:** Migration scripts for your APIs, policies, or other assets are generally not required unless specified in the release notes.
- **Long Term Support:** Refer to our [versioning and long-term support policies](/developer-support/release-types/long-term-support) for details on major and minor releases, patches, and support dates.
- **Preparations:** Review the [preparation guidelines](#upgrade-guidelines) before starting the upgrade.
- **Release notes:** Always check the "Upgrade Instructions`" section in the relevant release notes.
- **Backups:** Follow our [comprehensive backup guide](/developer-support/faq#tyk-configuration) before starting the upgrade.
- **Docker:** Upgrading with Docker is straightforward - pull the new images from public repositories. Refer to the following links for our releases:
    - Docker & Kubernetes - Docker Hub - https://hub.docker.com/u/tykio
    - Helm install - Artifact Hub - https://artifacthub.io/packages/search?repo=tyk-helm
    - Linux - Packagecloud - https://packagecloud.io/tyk

   The above repositories will be updated when new versions are released
- If you experience issues with the new version you pulled, contact Tyk Support or visit [Tyk community forum](https://community.tyk.io/).

### Tyk Upgrade Guides for different Deployment Models
Use the table below to find the appropriate upgrade guide for your platform:

| Platform             | Guide            | Description |
| :---------------------- | :---------------- | :----------- |
| **Tyk Cloud**        | [Cloud SaaS](#tyk-cloud) | Guide to Tyk Cloud SaaS |
|                      | [Hybrid](#tyk-hybrid) | Guide for Hybrid environments with Gateway Data Plane(s) deployed locally or with a third-party cloud provider |
|                      | [Go plugin](#go-plugin) | Guide for upgrading Go plugin on the Tyk Cloud |
| **Tyk Self Managed** | [RHEL and CentOS](#upgrade-linux-redhat-centos) | Guide for RPM-based Linux distributions |
|                      | [Debian and Ubuntu](#upgrade-linux-debian) | Guide for DEB-based Linux distributions |
|                      | [Docker](#docker) | Guide for upgrading Docker images |
|                      | [Helm](#helm) | Guide for upgrading Helm Charts |
|                      | [Kubernetes](#kubernetes) | Guide for upgrading Kubernetes environment |
| **Tyk MDCB Self Managed** | [MDCB](#upgrade-mdcb) | Guide for upgrading Mutli Data Center Bridge (MDCB) |
| **Tyk Open Source**  | [Tyk Gateway](#open-source-upgrade-guide) | Guide for upgrading Tyk open source environment |

### Supporting Tools
Tyk offers supporting tools for database migration and backing up APIs and policies.

##### Migrating from MongoDB to SQL

Use our [migration tool](/planning-for-production/database-settings#migrating-from-an-existing-mongodb-instance) to manage the switch from MongoDB to SQL.

##### Backup APIs Script

Utilize our bash [backup script](/developer-support/upgrading#backup-apis-and-policies) to export and restore all Tyk API Definitions and Policies.

## Preparations

### Upgrade Guidelines

When considering upgrading your current configuration to a new Tyk release, we recommend you consider the following:

#### Upgrade strategy

Which strategy do you intend to use?

  - If following the [Blue-Green upgrade](#blue-green-upgrade) strategy, has the green environment been configured and verified as production-ready?
  - If pursuing the [Rolling upgrade](#rolling-upgrade) strategy, do all Tyk components have a second instance?
  - If you'll have downtime, estimate the expected duration of the upgrade process and plan for potential downtime.

#### Backups
Have backups been performed?

  - Databases: Have databases been properly backed up?
  - configuration files: Have you safely back up these file (using version control system such as *git*)?
  - Testing: Have you tested the backups to verify they can be successfully restored in a separate environment?
  - Backup guide: Have you checke our [comprehensive guide for backing up Tyk](/developer-support/faq#tyk-configuration)?

#### Go plugins
Do you use custom go plugins with your APIs?

  - Go plugin must be [recompiled](#go-plugins-upgrade-guide) for the new version.
  - Identify all Go plugins in use with all your API definitions.
  - Allow sufficient time for testing and troubleshooting Go plugins after the upgrade.

#### Linux users
Which Linux distributions is currently in use?

- Was Tyk deployed via a repository or a local package file `.rpm` (used be *CentOS* and *RHEL*) or `.deb` (*Debian*
    and its derivative *Ubuntu*)?
- Is the targeted version available on [packagecloud.io/tyk](https://packagecloud.io/tyk) or in an intended repository?

#### Communication
Communicate with stakeholders and users about the upgrade schedule and expected impact on services.

#### Upgrade Checklist:

  - Choose an upgrade strategy or manage downtime
  - Check Linux distribution and Tyk version availability
  - Perform and test backups
  - Identify and plan for custom Go plugin recompilation and testing
  - Communicate with stakeholders

<h4 id="next-steps">Next Steps</h4>
Use the [Upgrade Guides ToC](#tyk-upgrade-guides-for-different-deployment-models) to choose the appropriate upgrade guide for
your platform.

### Upgrade Strategies

Tyk is compatible with both rolling and blue-green upgrade strategies.

#### Rolling Upgrade

A rolling upgrade updates servers incrementally rather than simultaneously. This approach helps reduce application downtime and mitigates the risk of unforeseen consequences or errors during software updates.

**Steps for Rolling Upgrade:**
1. **Redundancy:** Ensure there are at least two instances of each Tyk component that needs upgrading.
2. **Load Balancer:** Use a load balancer to distribute traffic for the Dashboard and Gateway components, ensuring continuous availability during the upgrade process. Note that the Pump operates with one-way traffic and does not require load balancing.
3. **Upgrade Process:**
   - Direct traffic to one instance while upgrading the other.
   - Once the first instance is upgraded, switch traffic to it and upgrade the remaining instance.
   - After both instances are upgraded, configure the load balancer to route traffic to both instances simultaneously.

#### Blue-Green Upgrade

A blue-green deployment involves two identical production environments, labeled blue and green. At any time, only one environment is live and serving traffic, while the other is inactive. For example, if the blue environment is live, the green environment will be inactive, and vice versa.

**Steps for Blue-Green Upgrade:**
1. **Replication:** Replicate the entire environment into a separate environment.
2. **Traffic Routing:** Use a load balancer or DNS to route traffic to the green environment (current production) while the blue environment undergoes the upgrade.
3. **Upgrade Process:**
   - A VM snapshot is a recommended method for replication, but other methods such as a new deployment process can also be used.
   - If using a new deployment process, follow the [deployment instructions](/tyk-self-managed) appropriate for your platform.
4. **Switch Environments:** Once the upgrade is complete, switch the traffic to the upgraded environment.


## Deployment Model

### Tyk Cloud Upgrade Guide

#### Tyk Cloud

**Preparations**

Before proceeding with the upgrade process, ensure that you have thoroughly reviewed and completed the steps outlined in
the [upgrade guidelines](#upgrade-guidelines).
Once you have adequately prepared, follow the instructions below to upgrade your Tyk components and plugins in this
specified order. Adhering to the provided sequence is crucial for a smooth and successful upgrade.

**Step 1. Upgrade Control Plane**

Follow our guide for [upgrading Cloud Control Planes](/tyk-cloud#upgrade-control-planes).

**Step 2. Upgrade Go Plugins**

Follow our guide for deploying your [Go plugins on Tyk Cloud](#go-plugin). Subsequently, follow the steps below according to the target upgrade version of the Gateway.

**Gateway Versions < 4.1.0.**

1. Proceed with [upgrading your Tyk Data Plane (Gateway)](#upgrading-cloud-data-planes)
2. Update the [custom_middleware_bundle](/api-management/plugins/overview#plugin-bundles) field in the API Definitions of all APIs that use your plugin. The field should be updated to use the new bundle file containing your upgrade plugin.
3. Validate that your plugin is working per your expectations.

**Gateway Versions >= 4.1.0**

1. Update the [custom_middleware_bundle](/api-management/plugins/overview#plugin-bundles) field in the API Definitions of all APIs that use your plugin. The field should be updated to use the new bundle file containing your upgraded plugin.

2. Validate that your plugin is working per your expectations as at this stage, your Gateway will be running the plugin for your current version still.

  

    <Note>
    This step is a sanity check to catch any potential issues with the bundle for the current version and will ensure that any requests that your Gateway processes prior to being upgraded are able to invoke the plugin as you expect.
    </Note>


3. Proceed with [upgrading your Tyk Data Plane (Gateway)](#upgrading-cloud-data-planes). Given that you loaded your target version plugin in step 1, this version will be loaded automatically once you upgrade.
4. Validate that your plugin is working per your expectations, as the Gateway now should have loaded the plugin for the target version automatically.

<h6 id="upgrading-cloud-data-planes">Step 3. Upgrade Cloud Data Plane</h6>
Follow our guide for [upgrading Cloud Data Planes](/tyk-cloud#managing-cloud-data-plane).

**Upgrade Guide Video**
Please refer to our [upgrade guide video](https://youtu.be/2rzU8YdKKFM) below for visual guidance:

<iframe width="560" height="315" src="https://www.youtube.com/embed/2rzU8YdKKFM" frameborder="0" allow="accelerometer; autoplay; clipboard-write; encrypted-media; gyroscope; picture-in-picture" allowfullscreen></iframe>

#### Tyk Hybrid

A Hybrid SaaS deployment is a shared responsibility model where Tyk is responsible for hosting the Control Plane while the client is responsible hosting their Data Plane, be it hosted on a public cloud provider or on their own infrastructure.

The **control plane** includes the following components:
- Tyk Dashboard
- Tyk Control Plane
- MDCB
- MongoDB
- Redis (Master Instance)

The **self-managed data plane** includes the following components:
- Hybrid Gateway(s) 
- Redis instance 
- Tyk Pump (optional)

After following the guidelines for [preparing for upgrade](#upgrade-guidelines),
follow the instructions below to upgrade your self-managed Tyk components and plugins.


**Upgrade Order**

1. Upgrade the control plane on Tyk Cloud
2. Upgrade your Tyk self-managed data plane. When upgrading your data plane, upgrade the components in the
following order:
   1. Go Plugins (if applicable)
   2. Hybrid Pump (if applicable)
   3. Hybrid Gateway(s)

**Step 1. Upgrade your control plane**

See Tyk Guide for how to [upgrade Control Planes](/tyk-cloud#upgrade-control-planes)

**Step 2 Upgrade Go plugins**

Follow our guide for [upgrading your Go plugins on Tyk Cloud](#go-plugin). Subsequently, follow the steps below according to the target upgrade version of the Gateway.

**Gateway Versions < 4.1.0**

1. Proceed with upgrading your [Tyk Data Plane Hybrid Gateways](#upgrading-data-plane-hybrid-gateways).
2. Update the [custom_middleware_bundle](/api-management/plugins/overview#plugin-bundles)
field in the API Definitions of all APIs that use your plugin. The field should be updated to use the new bundle file
containing your upgrade plugin.
3. Validate that your plugin is working per your expectations.

**Gateway Versions >= 4.1.0**

1. Update the [custom_middleware_bundle](/api-management/plugins/overview#plugin-bundles)
field in the API Definitions of all APIs that use your plugin. The field should be updated to use the new bundle file
containing your upgraded plugin.
2. Validate that your plugin is working per your expectations as at this stage, your Gateway will be running the plugin
for your current version still.

  
<Note>
This step is a sanity check to catch any potential issues with the bundle for the current version and will ensure that
  any requests that your Gateway processes prior to being upgraded are able to invoke the plugin as you expect.
</Note>


3. Proceed with upgrading your [Tyk Data Plane Hybrid Gateways](#upgrading-data-plane-hybrid-gateways). Given that you
loaded your target version plugin in step 1, this version will be loaded automatically once you upgrade.
4. Validate that your plugin is working per your expectations.

<h6 id="upgrading-data-plane-hybrid-gateways">Step 3. Upgrade your Tyk Data Plane Hybrid Gateway(s)</h6>
Follow the instructions for component deployment type:

- [Docker](#docker)
- [Helm](#helm)
- [Linux Debian](#upgrade-linux-debian)
- [Linux RHEL/CENTOS](#upgrade-linux-redhat-centos)

**Upgrade Guide Video**

Please refer to our [video](https://youtu.be/HfiLSRBdrfs) for further supporting with upgrading Tyk Self-Managed (RPM).

<iframe width="560" height="315" src="https://www.youtube.com/embed/HfiLSRBdrfs" frameborder="0" allow="accelerometer; autoplay; clipboard-write; encrypted-media; gyroscope; picture-in-picture" allowfullscreen></iframe>

#### Go Plugin

This guide explains how to deploy your custom Go plugins on Tyk Cloud:
1. Navigate into the plugins directory that contains your Go module
2. [Compile your custom Go plugins](#go-plugins-upgrade-guide).
3. Use the table below to follow the deployment process for the version of Tyk you are upgrading to:

| Path | Current Version | Target Version |
| :--- | :--- | :--- |
| [Path 1](#path-1)    | < 4.1.0 | < 4.1.0 |
| [Path 2](#path-2)    | >= 4.1.0 | >= 4.2.0 |

**Path 1 - Current Version < 4.1.0 and Target Version < 4.1.0**

1. [Create a plugin bundle](/api-management/plugins/overview#plugin-bundles) that includes the newly compiled version

    <img src="/img/developer-support/path1-step5-bundle-contents.png" alt="Bundle ZIP example" width="800" />

    Your manifest.json will look something like this:

    ```json expandable
    {
      "file_list": [
          "CustomGoPlugin.so"
      ],
      "custom_middleware": {
        "pre": [
        {
          "name": "AddHeader",
          "path": "CustomGoPlugin.so",
          "require_session": false,
          "raw_body_only": false
        }],
        "driver": "goplugin",
        "id_extractor": {
        "extract_from": "",
        "extract_with": "", 
        "extractor_config": {}}
      },
      "checksum": "",
      "signature": ""
    }
    ```

2. [Upload this bundle](/tyk-cloud#uploading-your-bundle) to your configured S3 bucket if using Cloud SaaS. If you're using Hybrid SaaS, upload this bundle to your bundle server.


**Path 2 - Current `Version >= 4`.1.0 and Target `Version >= 4`.2.0**

1. [Create a plugin bundle](/api-management/plugins/overview#plugin-bundles) that includes both your current version’s plugin along with the newly compiled version

    <img src="/img/developer-support/path2-step5-bundle-contents.png" alt="Bundle ZIP example" width="800" />
    
    Your `manifest.json` will look something like this:

    ```json
    {
      "file_list": [
          "CustomGoPlugin.so",
          "CustomGoPlugin_v4.3.3_linux_amd64.so"
      ],
      "custom_middleware": {
        "pre": [
        {
          "name": "AddHeader",
          "path": "CustomGoPlugin.so",
          "require_session": false,
          "raw_body_only": false
        }],
        "driver": "goplugin",
        "id_extractor": {
          "extract_from": "",
          "extract_with": "", 
          "extractor_config": {}
        }
      },
      "checksum": "",
      "signature": ""
    }
    ```
    In this example -
    - the *CustomGoPlugin.so* in the file list would be the filename of the plugin you're using with your
    current version.  You will already have this file available as this is what has been running in your environment.
    - The *CustomGoPlugin_v4.3.3_linux_amd64.so* file represents the plugin compiled for the target version.
    - *“_v4.3.3_linux_amd64”* postfix is generated automatically by the compiler. If your target version was 5.2.0,
    then *“_v5.2.0_linux_amd64”* would be appended to the shared object filename that the compiler creates
    - Your bundle zip file should include both the current version and target versions of the plugin.

2. [Upload this bundle](/tyk-cloud#uploading-your-bundle) to your configured S3 bucket if using Cloud SaaS. If you're using Hybrid SaaS, upload this bundle to your bundle server.


### Tyk Self Managed Upgrade Guide 

**Preparations**

Before proceeding with the upgrade process, ensure that you have thoroughly reviewed and completed the steps outlined in
the [upgrade guidelines](#upgrade-guidelines).
Once you have adequately prepared, follow the instructions below to upgrade your Tyk components and plugins in this
specified order. Adhering to the provided sequence is crucial for a smooth and successful upgrade.

**Upgrade Order**

In a production environment where the Dashboard, Gateway, and Pump are installed on separate machines, you should always
upgrade components in the following sequence:

1. Tyk Dashboard
2. Tyk Gateway
3. Tyk Pump

<h6 id="upgrade-mdcb">Upgrade order with Multi Data Center Bridge (MDCB)</h6>
For Enterprise customers, the Tyk control plane contains all the standard components of a Self-Managed installation with
the addition of the [Multi Data Center Bridge](/tyk-multi-data-centre) (MDCB).

Our recommended sequence for upgrading a self-managed MDCB installation is as follows:

**Stage 1: Upgrade the components of the **Tyk control plane** in this order:**

1. MDCB
2. Tyk Pump (if applicable)
3. Tyk Dashboard
4. Tyk Gateway

**Stage 2: Next, upgrade the components in **Tyk data planes**, in this order:**

1. Go Plugins (if applicable)
2. Tyk Pump (if applicable)
3. Tyk Gateway

This sequence of control plane first and data plane second ensures:
1. Forward compatibility - ensures that we don't have [forward-compatibility](https://en.wikipedia.org/wiki/Forward_compatibility#:~:text=Forward%20compatibility%20for%20the%20older,format%20of%20the%20older%20system.)
issues of new Gateway using old MDCB.
2. Connectivity issues - It's extremely fast to see if there are connectivity issues and gateways (in Hybrid mode) will
continue to function even if disconnected from their control plane.

#### Upgrade guides
We provide upgrade guides for Linux, Docker, Helm and K8S. To continue the upgrade process, please refer to the relevant
installation guide under this section.

#### Docker

**Step 1. Upgrade Tyk Dashboard**

Upgrading *Tyk Dashboard* is the same as *Tyk Gateway* just with the name of the docker image of tyk dashboard
`tykio/tyk-dashboard`. Please check the instruction for Tyk Gateway in the next section.

**Step 2. Upgrade Tyk Gateway and Tyk Pump**

Follow our [Tyk OSS guide](#go-plugins-upgrade-guide) for upgrading Tyk Gateway and Tyk Pump

#### Helm


<Note>
**Upgrade instructions for *Tyk Dashboard*, *Tyk Pump* and *MDCB***

The instruction below refer to upgrading *Tyk Gateway*. You can follow the same steps for *Tyk Dashboard*, *Tyk Pump*
and *MDCB*.
</Note>


**Upgrade Tyk Gateway**

1. Backup your gateway config file (`tyk.conf` or the name you chose for it), `.env` and `values.yaml`. Even if
you’re using the environment variables from the `values.yaml` to define your configuration, there still might be a config
file used and loaded with field values you relay on.
2. Backup your `.env` and `values.yaml`
3. Update the image version in your values.yaml
   <br />
   For example, in this [values.yaml](https://github.com/TykTechnologies/tyk-charts/blob/83de0a184014cd027ec6294b77d034d6dcaa2a10/components/tyk-gateway/values.yaml#L142)
   change the version of the tag `tag: v5.3` to the version you want.
4. Run `Helm upgrade` with your relevant `values.yaml` file/s.
   <br />
   Check the [helm upgrade docs](https://helm.sh/docs/helm/helm_upgrade/) for more details on the `upgrade` command.

#### Kubernetes


<Note>
**Upgrade instructions for *Tyk Dashboard*, *Tyk Pump* and *MDCB***

The instruction below refer to upgrading *Tyk Gateway*. You can follow the same steps for *Tyk Dashboard*, *Tyk Pump*
and *MDCB*.
</Note>



**Simple Kubernetes Environment Upgrade**

When upgrading a non-production environment, where it's okay to have a brief downtime and you can simply restart your
gateways, the upgrade is trivial as with any other image you want to upgrade in Kubernetes:

In a similar way to docker:
1. Backup your gateway config file (`tyk.conf` or the name you chose for it)
2. Update the image version in the manifest file.
3. Apply the file/s using kubectl

```console
$ kubectl apply -f .
``` 
You will see that the deployment has changed.

Now you can check the gateway pod to see the latest events (do `kubectl get pods` to get the pod name):
    
```console
$ kubectl describe pods <gateway pod name>
```
You should see that the image was pulled, the container got created and the gateway started running again, similar to the following output:

```bash
Events:
  Type    Reason     Age   From               Message
  ----    ------     ----  ----               -------
  Normal  Scheduled  118s  default-scheduler  Successfully assigned tyk/tyk-gtw-89dc9f554-5487c to docker-desktop
  Normal  Pulling    117s  kubelet            Pulling image "tykio/tyk-gateway:v5.0"
  Normal  Pulled     70s   kubelet            Successfully pulled image "tykio/tyk-gateway:v5.0" in 47.245940479s
  Normal  Created    70s   kubelet            Created container tyk-gtw
  Normal  Started    70s   kubelet            Started container tyk-gtw
```

4. Check the log to see that the new version is used and if the gateway is up and running
```console
$ kubectl logs service/gateway-svc-tyk-gateway-tyk-headless --tail=100 --follow 
Defaulted container "gateway-tyk-headless" out of: gateway-tyk-headless, setup-directories (init)
time="Jul 17 20:58:27" level=info msg="Tyk API Gateway 5.1.0" prefix=main
...
```
5. Check the gateway is healthy
```console
$ curl  localhost:8080/hello | jq .
{
  "status": "pass",
  "version": "5.1.0",
  "description": "Tyk GW",
  "details": {
    "redis": {
      "status": "pass",
      "componentType": "datastore",
      "time": "2023-07-17T21:07:27Z"
    }
  }
}
``` expandable

**Upgrade Tyk K8S Demo deployment**

1. In the [Tyk k8s Demo](https://github.com/TykTechnologies/tyk-k8s-demo/blob/main/README.md) repo, change the version in [.env file](https://github.com/TykTechnologies/tyk-k8s-demo/blob/893ce2ac8b13b4de600003cfb1d3d8d1625125c3/.env.example#L2), `GATEWAY_VERSION=v5.1` to the version you want
2. Restart the deployment
3. Check the log file

<h4 id="upgrade-linux-debian">Linux - Debian</h4>
The following guide explains how to upgrade Tyk Self-Managed running on Debian

**Upgrade Guide Video**

Please refer to our [upgrade guide video](https://youtu.be/dx1tcsbo3F8) below for visual guidance of
upgrading Tyk Self-Managed (DEB).

<iframe width="560" height="315" src="https://www.youtube.com/embed/dx1tcsbo3F8" frameborder="0" allow="accelerometer; autoplay; clipboard-write; encrypted-media; gyroscope; picture-in-picture" allowfullscreen></iframe>

**Preparations**

After reviewing guidelines for [preparing for upgrade](#upgrade-guidelines),
follow the instructions below to upgrade your Tyk components and plugins.

**Upgrade order:**

Please note that upgrade order is as explained in the upgrade [overview](#tyk-self-managed-upgrade-guide)

**Distro versions**

Tyk supports the following version for *Debian* and its derivative *Ubuntu*:

| Distribution | Version | 
| :-------------- | :--------- |
| Debian       | 11      |
| Ubuntu       | 20      |
| Ubuntu       | 18      |
| Ubuntu       | 16      | 

Our repositories will be updated at https://packagecloud.io/tyk when new versions are released.

During the initial deployment of Tyk, your team may have utilized APT repositories or directly downloaded the .deb files. To verify the presence of APT repositories on the server, inspect the following locations:

- Dashboard: `/etc/apt/sources.list.d/tyk_tyk-dashboard.list`
- Gateway: `/etc/apt/sources.list.d/tyk_tyk-gateway.list`
- Pump: `/etc/apt/sources.list.d/tyk_tyk-pump.list`

If the above files are not present, it could be worth checking internally that the initial deployment was done by manually downloading and installing the .deb files. This is common in airtight environments without internet access.

**Verify Target Package Availability**

Depending on the Linux distribution that you are using, ensure that you are pulling the correct version and distribution
from the [packagecloud.io/tyk](https://packagecloud.io/tyk) repository.

The package name contains the version number and the distro/version column displays the specific distribution release.

<img src="/img/upgrade-guides/deb_packages.png" alt="Package names" />

##### Backups

**Configuration files:**

Please take a backup of below configuration files of each Tyk component. This will be useful in case you need to cross reference configuration changes or need to rollback your deployment. 

- Dashboard Configuration File: `/opt/tyk-dashboard/tyk_analytics.conf`
- Gateway Configuration File: `/opt/tyk-gateway/tyk.conf`
- Pump Configuration File: `/opt/tyk-pump/pump.conf`

**Databases**


<Note>
Redis and MongoDB are not Tyk products and what we provide here are basic backup and restore instructions. It is advisable to consult the official documentation for Redis and MongoDB on backups.
</Note>


**Redis**

For more detailed instructions on managing Redis backups, please refer to the official Redis documentation:
https://redis.io/docs/management/persistence/

The Redis SAVE command is used to create a backup of the current redis database. The SAVE command performs a synchronous save of the dataset producing a point in time snapshot of all the data inside the Redis instance, in the form of an RDB file.

```bash
# Using SAVE, if the previous dump.rdb file exists in the working directory, it will be overwritten with the new snapshot

SAVE
``` expandable

**Example - SAVE**

<img src="/img/upgrade-guides/redis_save.png" alt="Redis SAVE example" width="600" height="auto" />

To restore Redis data, follow these steps:

- Move the Redis backup file (dump.rdb) to your Redis directory.
- Start the Redis server

To locate your Redis directory, you can use the CONFIG command. Specifically, the CONFIG GET command allows you to read
the configuration parameters of a running Redis server.

**Example - CONFIG**

<img src="/img/upgrade-guides/redis_config.png" alt="Redis CONFIG example" width="600" height="auto" />

**MongoDB**

For detailed instructions on performing backups in MongoDB, please refer to the official MongoDB documentation:
https://www.mongodb.com/docs/manual/core/backups/

To capture a snapshot of a MongoDB database from a remote machine and store it locally, utilize the mongodump command on the primary node. Specify the host and port number (default is 27017) of the remote server, along with additional parameters such as the database name, user credentials and password. Lastly, designate the directory where the snapshot should be created.

```bash
mongodump --db tyk_analytics --out /path/to/dump/directory
```

**Example**

<img src="/img/upgrade-guides/mongo_dump.png" alt="Mongo DUMP example" height="600" />

To restore a database using a previously saved snapshot, simply employ the mongorestore command.

```bash
mongorestore --host <hostname> --port <port> --username <username> --password <password> /path/to/dump/directory
```

**Steps for Upgrading Tyk Packages**

Before executing the upgrade, ensure that you have consulted and performed all the necessary steps in the [pre upgrade checklist](#upgrade-guidelines).

**Step 1. Update Tyk Repositories**

Fetch and update information about the available packages from the specified repositories. 

```bash
sudo apt-get update
```

**Step 2. Verify availability of target upgrade packages**

List current versions of Tyk using the command below:

```bash
dpkg -l | grep -i tyk
```

**Example**

<img src="/img/upgrade-guides/check_packages.png" alt="Check packages" height="600" />

List available versions of upgradable packages of Tyk components and ensure that the version you are planning to upgrade to is listed in the output of the above command.

```bash
apt list -a 'tyk*'
```

**Example**

<img src="/img/upgrade-guides/list_packages.png" alt="List packages example" width="600" />

**Step 3. Upgrade Tyk Components**

**Note:** Please specify the exact version you are upgrading into.

```bash
sudo apt-get install tyk-dashboard=<desired-version>
```

```bash
sudo apt-get install tyk-gateway=<desired-version>
```

```bash
sudo apt-get install tyk-pump=<desired-version>
```

**Example**

<img src="/img/upgrade-guides/install_deb.png" alt="apt-get install example" width="600" height="auto" />

**Step 4. Restart Components**

After upgrading Tyk, restart the services

```bash
# Restart Services
systemctl restart tyk-dashboard
systemctl restart tyk-gateway
systemctl restart tyk-pump

# Check status of Tyk Components
systemctl status tyk-dashboard
systemctl status tyk-gateway
systemctl status tyk-pump
```

**Step 5. Health check on upgraded Tyk components**

Perform a health check on all 3 Tyk Components. The host and port number varies on your setup.

**Tyk Dashboard**

```curl
curl http://localhost:3000/hello
```

**Tyk Gateway**

```curl
curl http://localhost:8080/hello
```

**Tyk Pump**

```curl
curl http://localhost:8083/health
```

##### Reverting the Upgrade

If the upgrade fails you can revert to the old version by following the steps below.

**Step 1. Inspect package logs**

In case the upgrade fails for some reason, you can use the command below to check your history of package installs:

```bash
cat /var/log/apt/history.log
```

**Step 2. Revert**

Manually reverting to a previous version can be done by installing or uninstalling a package. For instance, to roll back to the previous version, you can use this command:

```bash
sudo apt-get install tyk-dashboard=<previous version>
``` expandable


<Note>
These commands are provided as general guidelines and should be used with caution. It's advisable to consult with your system administrator or seek assistance from a qualified professional before executing any system-level commands
</Note>


<h4 id="upgrade-linux-redhat-centos">Linux - RedHat (CentOS)</h4>
The following guide explains how to upgrade Tyk Self-Managed running on RHL


**Upgrade guide video**

Please refer to our [upgrade guide video](https://youtu.be/Dm_lboEOm6w) below for visual guidance of
upgrading Tyk Self-Managed (RPM).

<iframe width="560" height="315" src="https://www.youtube.com/embed/Dm_lboEOm6w" frameborder="0" allow="accelerometer; autoplay; clipboard-write; encrypted-media; gyroscope; picture-in-picture" allowfullscreen></iframe>

---

**Preparations**

After reviewing guidelines for [preparing for upgrade](#upgrade-guidelines),
follow the instructions below to upgrade your Tyk components and plugins.

**Upgrade order:**
Please note that upgrade order is as explained in the upgrade [overview](#tyk-self-managed-upgrade-guide)

**Distro versions**

Tyk supports the following Centos and Rhel distributions:

| Distribution | Version |
| :-------------- | :--------- |
| Centos       | 7       |
| Rhel         | 9       |
| Rhel         | 8       |
| Rhel         | 7       |

Our repositories will be updated at https://packagecloud.io/tyk when new versions are released.

During the initial deployment of Tyk, your team may have utilized YUM repositories or directly downloaded the .rpm files. To verify the presence of YUM repositories on the server, inspect the following locations:

- Dashboard: `/etc/yum.repos.d/tyk_tyk-dashboard.repo`
- Gateway: `/etc/yum.repos.d/tyk_tyk-gateway.repo`
- Pump: `/etc/yum.repos.d/tyk_tyk-pump.repo`

If the above files are not present, it is worthwhile checking internally that the initial deployment was done by manually downloading and installing the .rpm files. This is common in airtight environments without internet access.

**Verify Target Package Availability**

Depending on the Linux distribution that you are using, ensure that you are pulling the correct version and distribution from the [packagecloud.io/tyk](https://packagecloud.io/tyk) repository.

The package name contains the version number and the distro/version column displays the specific distribution release.

<img src="/img/upgrade-guides/rpm_packages.png" alt="Package names" />

##### Backups

Before upgrading, ensure that the configuration files and databases are backed up.

**Configuration files**

Please take a backup of the following configuration files for each Tyk component. This will be useful in case you need to cross reference configuration changes or need to rollback your deployment. 

- Dashboard Configuration File: `/opt/tyk-dashboard/tyk_analytics.conf`
- Gateway Configuration File: `/opt/tyk-gateway/tyk.conf`
- Pump Configuration File: `/opt/tyk-pump/pump.conf`

**Databases**


<Note>
Redis and MongoDB are not Tyk products and what we provide here are basic backup and restore instructions. It is advisable to consult the official documentation for Redis and MongoDB on backups.
</Note>


**Redis**

For more detailed instructions on managing Redis backups, please refer to the official Redis documentation:
https://redis.io/docs/management/persistence/

The Redis SAVE command is used to create a backup of the current Redis database. The SAVE command performs a synchronous save of the dataset producing a point in time snapshot of all the data inside the Redis instance, in the form of an RDB file.

```bash
# Using SAVE, if the previous dump.rdb file exists in the working directory, it will be overwritten with the new snapshot

SAVE
``` expandable

**Example**

<img src="/img/upgrade-guides/redis_save.png" alt="Redis SAVE example" width="600" height="auto" />

To restore Redis data, follow these steps:

- Move the Redis backup file (dump.rdb) to your Redis directory.
- Start the Redis server

To locate your Redis directory, you can use the CONFIG command. Specifically, the CONFIG GET command allows you to read the configuration parameters of a running Redis server.
Example:
<img src="/img/upgrade-guides/redis_config.png" alt="Redis CONFIG example" width="600" height="auto" />

**MongoDB**

For detailed instructions on performing backups in MongoDB, please refer to the official MongoDB documentation:
https://www.mongodb.com/docs/manual/core/backups/

To capture a snapshot of a MongoDB database from a remote machine and store it locally, utilize the mongodump command on the primary node. Specify the host and port number (default is 27017) of the remote server, along with additional parameters such as the database name, user credentials and password. Lastly, designate the directory where the snapshot should be created.

```bash
mongodump --db tyk_analytics --out /path/to/dump/directory
```

**Example**

<img src="/img/upgrade-guides/mongo_dump.png" alt="Mongo DUMP example" height="600" />

To restore a database using a previously saved snapshot, simply employ the mongorestore command.

```bash
mongorestore --host <hostname> --port <port> --username <username> --password <password> /path/to/dump/directory
```

##### Upgrade Tyk Packages

Before executing the upgrade, ensure that you have consulted and performed all the necessary steps in the [pre upgrade checklist](#upgrade-guidelines).

**Step 1. Update Tyk Repositories**

Fetch and update information about the available packages from the specified repositories. 

```bash
sudo yum -q makecache -y --disablerepo='*' --enablerepo='tyk_tyk-dashboard'
sudo yum -q makecache -y --disablerepo='*' --enablerepo='tyk_tyk-gateway'
sudo yum -q makecache -y --disablerepo='*' --enablerepo='tyk_tyk-pump'

Or
# To update ALL repositories in your system instead

sudo yum -q makecache -y
```

**Step 2. Verify availability of target upgrade packages**

List current versions of Tyk using the command below:

```bash
rpm -qa | grep -i tyk
```

**Example**

<img src="/img/upgrade-guides/list_rpm.png" alt="List RPM packages example" width="600" height="auto" />

List available versions of upgradable packages of Tyk components and ensure that the version you are planning to upgrade to is listed in the output of the above command.

```bash
yum --showduplicates list tyk*
```

Example:
<img src="/img/upgrade-guides/list_package.png" alt="List version example" width="600" height="auto" />
<img src="/img/upgrade-guides/list_package_2.png" alt="List version example" width="600" height="auto" />

**Step 3. Upgrade Tyk Components**

**Note:** Please specify the exact version you are upgrading into.

```bash
yum update tyk-dashboard-<desired-version>
yum update tyk-gateway-<desired-version>
yum update tyk-pump-<desired-version>
```

**Example**

<img src="/img/upgrade-guides/yum_update.png" alt="Update example" width="auto" height="600" />

**Step 4. Restart Tyk Components**

After upgrading Tyk, restart the services

```bash
# Restart Services
systemctl restart tyk-dashboard
systemctl restart tyk-gateway
systemctl restart tyk-pump

# Check status of Tyk Components
systemctl status tyk-dashboard
systemctl status tyk-gateway
systemctl status tyk-pump
```

**Step 5. Health check on upgraded Tyk components**

Perform a health check on all 3 Tyk Components. The host and port number varies on your setup.

**Tyk Dashboard**

```curl
curl http://localhost:3000/hello
```

**Tyk Gateway**

```curl
curl http://localhost:8080/hello
```

**Tyk Pump**

```curl
curl http://localhost:8083/health
```

##### Reverting the Upgrade

If the upgrade fails you can revert to the old version by following the steps below.

**Step 1. Inspect package logs**

Use the command below to fetch information for all updates, noting the ID for the specific “update” action to revert to allow verifiying the packages:

```bash
yum history
```

**Step 2. Verify update**

Display details of the specific "`update" transaction, replacing ID noted in the previous step

```bash
yum history info <ID>
```

**Example**

<img src="/img/upgrade-guides/yum_history.png" alt="Update example" width="auto" height="600" />

**Step 3. Revert**

If you encounter difficulties after an upgrade and wish to revert the changes, you can use the following commands as a guide.

If you're experiencing issues specifically related to the upgrade and want to undo those changes only, you can use the *yum history undo* command. This will undo the changes for a specific update transaction only.

```bash
yum history undo <ID>
```

If you encounter issues after the upgrade and wish to revert your system to its previous state entirely, you can use the *yum history rollback* command. This command will rollback the system to a specific point in time, undoing all transactions that occurred after that point. 

```bash
yum history rollback <ID>
``` expandable


<Note>
These commands are provided as general guidelines and should be used with caution. It's advisable to consult with your system administrator or seek assistance from a qualified professional before executing any system-level commands
</Note>




### Open Source Upgrade Guide 

The following guide explains how to upgrade Tyk Gateway when using Docker. For guides of other installation types check
the [self managed](#tyk-self-managed-upgrade-guide) section, and look for the instruction regarding Tyk Gateway.

Before proceeding with the upgrade process, ensure that you have thoroughly reviewed and completed the steps outlined in
the [pre-upgrade guidelines](#upgrade-guidelines). Once you
have adequately prepared, follow the instructions below to upgrade your Tyk components and plugins in this specified
order. Adhering to the provided sequence is crucial for a smooth and successful upgrade.

**Upgrade Order**

In a production environment, where we recommend installing the Dashboard, Gateway, and Pump on separate machines, you
should upgrade components in the following sequence:

1. Tyk Gateway
2. Tyk Pump

**Steps for Upgrading Tyk Gateway**

**Development Environment Upgrade**

In a development environment where you can simply restart your gateways, follow these steps:

1. Backup your gateway config file (`tyk.conf` or the name you chose for it)
2. Update the image version in the docker command or script
3. Restart the gateway. For example, update the following command to `v5.1` and run it as follows:

```docker
$ docker run \
  --name tyk_gateway \
  --network tyk \
  -p 8080:8080 \
  -v $(pwd)/tyk.standalone.conf:/opt/tyk-gateway/tyk.conf \
  -v $(pwd)/apps:/opt/tyk-gateway/apps \
  docker.tyk.io/tyk-gateway/tyk-gateway:v5.3
``` expandable

For full installation details, check the usual [installation page](/apim/open-source/installation#install-tyk-gateway-with-docker).

**Docker compose upgrade in a simple environment**

For non-production environments where brief downtime is acceptable, you can upgrade by simply restarting your gateways.
Follow these steps:

1. Backup your gateway config file (`tyk.conf` or the name you chose for it)
2. Update the image version in the `docker-compose.yaml` file.
   <br />
   For example, Tyk Gateway version `4.3.3` is defined in this [docker-compose.yaml](https://github.com/TykTechnologies/tyk-gateway-docker/blob/e44c765f4aca9aad2a80309c5249ff46b308e46e/docker-compose.yml#L4)
   `image: docker.tyk.io/tyk-gateway/tyk-gateway:v4.3.3`. Change `4.3.3` to the version you want to use.
3. Restart the gateway (or stop and start it)
```console
$ docker compose restart
```
4. Check the log to see that the new version is used and if the gateway is up and running
5. Check that the gateway is healthy
```console
$ curl  localhost:8080/hello | jq .
{
  "status": "pass",
  "version": "5.3.0",
  "description": "Tyk GW",
  "details": {
    "redis": {
      "status": "pass",
      "componentType": "datastore",
      "time": "2023-07-17T21:07:27Z"
    }
  }
}
``` expandable

**Production Environment Upgrade**

1. Backup your Gateway config file
2. Use Docker's best practices for a [rolling update](https://docs.docker.com/engine/swarm/swarm-tutorial/rolling-update/)
3. Review and complete the steps outlined in the [pre-upgrade guidelines](#upgrade-guidelines).
4. Define the version in your setup script (for example in `.env` file). The new image will be pulled once it's executed.
If your script is doing `docker pull`, update the version of the gateway in that command to the target version.
5. Check the log to see that the new version is used and if the gateway is up and running
6. Check that the Gateway is healthy using the open */hello* API ( run `curl  localhost:8080/hello | jq .`)

**Upgrade Tyk Pump**

Docker Instructions for upgrading *Tyk Pump* is the same as the above for *Tyk Gateway* just with
the name of the docker image of Tyk Pump `tykio/tyk-pump-docker-pub`


### Go Plugins Upgrade Guide

This guide shows you how to compile your custom Go plugins for upgrade.

The table below links you to the upgrade steps for the version of Tyk you are upgrading from and to:

| Upgrade process | Current Version | Target Version |
| :----------------- | :----------------- | :---------------- |
| [Path 1](#path-1)    | < 4.1.0         | < 4.1.0        |
| [Path 2](#path-2)    | < 4.1.0         | >= 4.1.0       |
| [Path 3](#path-3)    | >= 4.1.0        | >= 5.1.0       |

<h4 id="path-1">Path 1 - Current Version < 4.1.0 and Target Version < 4.1.0</h4>
 1. Open a terminal/command prompt in the directory of your plugin source file(s)
 2. Run the following commands to initialise your plugin:

```bash
go get 
github.com/TykTechnologies/tyk@6c76e802a29838d058588ff924358706a078d0c5

# Tyk Gateway versions < 4.2 have a dependency on graphql-go-tools
go mod edit -replace github.com/jensneuse/graphql-go-tools=github.com/TykTechnologies/graphql-go-tools@v1.6.2-0.20220426094453-0cc35471c1ca

go mod tidy
go mod vendor
``` expandable

<h4 id="path-2">Path 2 - Current Version < 4.1.0 and Target Version >= 4.1.0</h4>
1. Open a terminal/command prompt in the directory of your plugin source file(s)  
2. Based on your Target Version run the appropriate commands to initialize your plugin:

- **`Target Version <= v4.2.0`**  
    ```bash
    go get github.com/TykTechnologies/tyk@6c76e802a29838d058588ff924358706a078d0c5
    # Tyk Gateway versions < 4.2 have a dependency on graphql-go-tools
    go mod edit -replace github.com/jensneuse/graphql-go-tools=github.com/TykTechnologies/graphql-go-tools@v1.6.2-0.20220426094453-0cc35471c1ca
    go mod tidy
    go mod vendor
    ```
- **Target Version > v4.2.0 and < v5.1**
    ```bash
    go get github.com/TykTechnologies/tyk@54e1072a6a9918e29606edf6b60def437b273d0a
    # For Gateway versions earlier than 5.1 using the go mod vendor tool is required
    go mod tidy
    go mod vendor
    ```
- **Target Version >= v5.1.0**
    ```bash
    go get github.com/TykTechnologies/tyk@ffa83a27d3bf793aa27e5f6e4c7106106286699d
    # In Gateway version 5.1, the Gateway and plugins transitioned to using Go modules builds and don't use Go mod vendor anymore
    go mod tidy
    ```


<h4 id="path-3">Path 3 - Current `Version >= 4`.1.0 and Target `Version >= 5`.1.0</h4>
1. Open a terminal/command prompt in the directory of your plugin source file(s)  
2. Based on your Target Version run the appropriate commands to initialise your plugin:

- **Target Version > v4.2.0 and < v5.1.0**
    ```bash
    go get github.com/TykTechnologies/tyk@54e1072a6a9918e29606edf6b60def437b273d0a
    # For Gateway versions earlier than 5.1 using the go mod vendor tool is required
    go mod tidy
    go mod vendor
    ```
    - **Target Version >= v5.1.0**
    ```bash
    go get github.com/TykTechnologies/tyk@ffa83a27d3bf793aa27e5f6e4c7106106286699d
    # In Gateway version 5.1, the Gateway and plugins transitioned to using
    # Go modules builds and don't use Go mod vendor anymore
    go mod tidy
    ```

#### Compile the plugins

Download the plugin compiler for the target Gateway version you’re upgrading to (e.g. 5.2.5). Docker images for plugin compiler versions are available in the [Tyk Docker Hub](https://hub.docker.com/r/tykio/tyk-plugin-compiler/tags). 

```bash
docker pull tykio/tyk-plugin-compiler:v5.2.5
```

Recompile your plugin with this version

```bash
docker run --rm -v "$(pwd)":/plugin-source \
           --platform=linux/amd64 \
           tykio/tyk-plugin-compiler:v5.2.5 plugin.so
```

Example:
<img src="/img/upgrade-guides/recompile_plugin.png" alt="Recompile plugin example" width="600" height="auto" />

You can remove the plugin complier images once your plugin has been successfully recompiled:

```bash
docker rmi plugin_compiler_image_name_or_id
``` expandable


## Backup APIs and Policies 

Backing up Tyk APIs and Policies is crucial for ensuring business continuity and data integrity. It safeguards against accidental data loss, system failures or corruption. This provides the opportunity to rollback to a stable state during upgrades or migrations, allowing you to restore configurations to a previous state to prevent disruptions with your API infrastructure.
If you are using Self Managed deployment then we recommend that you use [Tyk Sync](/api-management/automations/sync) to backup your Tyk APIs and policies. 

### Export And Restore APIs and Policies

To facilitate backing up APIs and policies we have provided a Bash script [backup](https://github.com/TykTechnologies/backup) that can be used to export and restore all Tyk API definitions and Policies from Tyk Dashboard. This will be done by the *export* and *import* commands respectively. The script can be used on both Tyk Cloud and Self Managed deployments.

#### Export APIs and Policies

To export all APIs and Policies use the *export* command:

```bash
./backup.sh export --url https://my-tyk-dashboard.com --secret mysecretkey --api-output apis.json --policy-output policies.json
```

This will export all your API definitions and policies to *apis.json* and *policies.json* files.

#### Import APIs and Policies

To import all your APIs and Policies, use the *import* command:

```bash
./backup.sh import --url https://my-tyk-dashboard.com --secret mysecretkey --api-file apis.json --policy-file policies.json
```

This will restore the API definitions and policies from the apis.json and policies.json files.
<|MERGE_RESOLUTION|>--- conflicted
+++ resolved
@@ -1,13 +1,7 @@
 ---
 title: "Tyk Upgrading Guide"
-<<<<<<< HEAD
-tags: ['do_not_track', 'Analytics', 'RPS', 'Requests Per Second', 'CPU', 'high load', 'high traffic']
-order: 230
-sidebarTitle: "Upgrading Guide"
-=======
 sidebarTitle: "Upgrading Guide"
 tags: ['configuration files backup', 'backup tyk', 'tyk.conf', 'upgrade tyk', 'database backup']
->>>>>>> 6571e7f8
 ---
 
 ## Overview
