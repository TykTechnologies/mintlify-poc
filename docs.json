{
  "name": "Tyk Documentation",
  "theme": "mint",
  "logo": {
    "light": "/logo/light.svg",
    "dark": "/logo/dark.svg"
  },
  "favicon": "/favicon.png",
  "colors": {
    "primary": "#8438FA",
    "light": "#8438FA",
    "dark": "#8438FA"
  },
  "integrations": {
    "gtm": {
      "tagId": "GTM-K5PPWPH7"
    }
  },
<<<<<<< HEAD
=======
  "contextual": {
    "options": [
      "copy",
      "view",
      "chatgpt",
      "claude"
    ]
  },
  "seo": {
    "indexing": "all",
    "metatags": {
        "image": "/img/logos/tyk-docs-logo-dark.svg",
        "description": "Yaara docs.json description",
        "author": "Tyk Technologies",
        "language": "en-US",
        "copyright": "Tyk Technologies",
        "reply-to": "info@tyk.io",
        "category": "Technology"
    }
  },
>>>>>>> 6571e7f8
  "navbar": {
    "links": [
      {
        "label": "Tyk YouTube",
        "href": "https://www.youtube.com/@TykAPIM/videos"
      },
      {
        "label": "tyk.io",
        "href": "https://tyk.io/"
      }
    ],
    "primary": {
      "type": "button",
      "label": "Cloud Login",
      "href": "https://dashboard.cloud-ara.tyk.io/login"
    }
  },
  "navigation": {
    "global": {
      "anchors": [
        {
          "anchor": "Enterprise Support",
          "icon": "/img/support_icon.png",
          "href": "https://support.tyk.io/"
        },
        {
          "anchor": "Tyk Community",
          "icon": "/img/community_icon.png",
          "href": "https://tyk.io/community/"
        }
      ]
    },
    "tabs": [
      {
        "tab": "Home",
        "pages": [
          "index"
        ]
      },
      {
        "tab": "API Management",
        "groups": [
          {
            "group": "Overview",
            "pages": [
              "tyk-overview",
              "tyk-components",
              "apim",
              "plan-your-api-integration"
            ]
          },
          {
            "group": "Getting Started",
            "pages": [
              "getting-started/create-account",
              "getting-started/configure-first-api",
              "getting-started/using-tyk-dashboard"
            ]
          },
          {
            "group": "Managing APIs",
            "pages": [
              "tyk-oss-gateway",
              {
                "group": "API Traffic Control",
                "pages": [
                  "api-management/rate-limit",
                  "api-management/request-quotas",
                  "api-management/request-throttling"
                ]
              },
              {
                "group": "Tyk API Definitions",
                "pages": [
                  "api-management/gateway-config-introduction",
                  "api-management/gateway-config-tyk-oas",
                  "api-management/gateway-config-tyk-classic",
                  "getting-started/key-concepts/url-matching",
                  "advanced-configuration/transform-traffic/looping"
                ]
              },
              {
                "group": "Manage APIs",
                "pages": [
                  "api-management/gateway-config-managing-oas",
                  "api-management/gateway-config-managing-classic",
                  "api-management/migrate-from-tyk-classic",
                  "api-management/manage-apis/deploy-apis/deploy-apis-overview",
                  "tyk-stack/tyk-gateway/important-prerequisites",
                  "api-management/manage-apis/api-operations/api-observability"
                ]
              },
              "api-management/dashboard-configuration",
              "api-management/api-versioning",
              {
                "group": "Custom Plugins",
                "pages": [
                  "api-management/plugins/overview",
                  "api-management/plugins/plugin-types",
                  "api-management/plugins/golang",
                  "api-management/plugins/javascript",
                  "api-management/plugins/rich-plugins",
                  "api-management/plugins/advance-config"
                ]
              },
              {
                "group": "Event Driven APIs",
                "pages": [
                  "api-management/event-driven-apis",
                  "api-management/stream-config",
                  "api-management/streams-end-to-end-example"
                ]
              },
              "api-management/graphql",
              "api-management/data-graph",
              {
                "group": "Advanced Protocols",
                "pages": [
                  "advanced-configuration/other-protocols",
                  "key-concepts/tcp-proxy",
                  "key-concepts/grpc-proxy",
                  "advanced-configuration/sse-proxy",
                  "advanced-configuration/websockets"
                ]
              },
              {
                "group": "Request Optimization",
                "pages": [
                  "api-management/response-caching",
                  "api-management/batch-processing"
                ]
              },
              {
                "group": "API Observability",
                "pages": [
                  "api-management/logs-metrics",
                  "api-management/tyk-pump",
                  "api-management/performance-monitoring"
                ]
              },
              {
                "group": "Traffic Transformation",
                "pages": [
                  "api-management/traffic-transformation",
                  "advanced-configuration/transform-traffic/soap-rest",
                  "api-management/traffic-transformation/allow-list",
                  "api-management/traffic-transformation/block-list",
                  "api-management/traffic-transformation/do-not-track",
                  "api-management/traffic-transformation/ignore-authentication",
                  "api-management/traffic-transformation/internal-endpoint",
                  "api-management/traffic-transformation/request-method",
                  "api-management/traffic-transformation/request-body",
                  "api-management/traffic-transformation/request-headers",
                  "api-management/traffic-transformation/request-size-limits",
                  "api-management/traffic-transformation/response-body",
                  "api-management/traffic-transformation/response-headers",
                  "api-management/traffic-transformation/request-validation",
                  "api-management/traffic-transformation/mock-response",
                  "api-management/traffic-transformation/virtual-endpoints",
                  "api-management/traffic-transformation/go-templates",
                  "api-management/traffic-transformation/jq-transforms",
                  "api-management/traffic-transformation/request-context-variables",
                  "transform-traffic/url-rewriting"
                ]
              },
              "api-management/gateway-events",
              {
                "group": "Automations Tools",
                "pages": [
                  "api-management/automations",
                  "api-management/automations/operator",
                  "api-management/automations/sync"
                ]
              },
              "api-management/multiple-environments",
              "api-management/user-management",
              {
                "group": "Use Cases",
                "pages": [
                  "use-cases/open-banking"
                ]
              },
              "api-management/troubleshooting-debugging"
            ]
          },
          {
            "group": "Security in Tyk",
            "pages": [
              {
                "group": "Client Authentication",
                "pages": [
                  "api-management/client-authentication",
                  "api-management/authentication/bearer-token",
                  "api-management/authentication/basic-authentication",
                  "api-management/authentication/oauth-2",
                  "basic-config-and-security/security/authentication-authorization/json-web-tokens",
                  "basic-config-and-security/security/authentication-authorization/hmac-signatures",
                  "basic-config-and-security/security/mutual-tls/client-mtls",
                  "api-management/authentication/custom-auth",
                  "basic-config-and-security/security/authentication-authorization/open-keyless",
                  "basic-config-and-security/security/authentication-authorization/multiple-auth"
                ]
              },
              {
                "group": "Upstream Authentication",
                "pages": [
                  "api-management/upstream-authentication",
                  "api-management/upstream-authentication/auth-token",
                  "api-management/upstream-authentication/basic-auth",
                  "api-management/upstream-authentication/oauth",
                  "api-management/upstream-authentication/mtls",
                  "api-management/upstream-authentication/request-signing"
                ]
              },
              "api-management/policies",
              "api-management/certificates",
              "api-management/security-best-practices",
              "api-management/security-features",
              "api-management/external-service-integration"
            ]
          },
          {
            "group": "Deploy Tyk",
            "pages": [
              "tyk-stack",
              "tyk-cloud",
              {
                "group": "Tyk Open Source",
                "pages": [
                  "tyk-open-source",
                  "deployment-and-operations/tyk-open-source-api-gateway/quick-start",
                  "apim/open-source/installation"
                ]
              },
              {
                "group": "Tyk Self Managed",
                "pages": [
                  "tyk-self-managed",
                  "getting-started/quick-start",
                  "deployment-and-operations/tyk-self-managed/tyk-demos-and-pocs/overview",
                  "tyk-self-managed/install",
                  {
                    "group": "Configuration",
                    "pages": [
                      "planning-for-production",
                      "planning-for-production/database-settings",
                      "planning-for-production/ensure-high-availability/circuit-breakers",
                      "planning-for-production/ensure-high-availability/enforced-timeouts",
                      "planning-for-production/ensure-high-availability/health-check",
                      "planning-for-production/ensure-high-availability/load-balancing",
                      "planning-for-production/ensure-high-availability/service-discovery",
                      "planning-for-production/ensure-high-availability/uptime-tests",
                      "tyk-configuration-reference/kv-store",
                      "planning-for-production/monitoring/tyk-components",
                      "tyk-configuration-reference/redis-cluster-sentinel"
                    ]
                  }
                ]
              },
              {
                "group": "Tyk Helm Charts",
                "pages": [
                  "product-stack/tyk-charts/overview",
                  "product-stack/tyk-charts/tyk-stack-chart",
                  "product-stack/tyk-charts/tyk-control-plane-chart",
                  "product-stack/tyk-charts/tyk-data-plane-chart",
                  "product-stack/tyk-charts/tyk-oss-chart"
                ]
              },
              "api-management/mdcb"
            ]
          },
          {
            "group": "Reference",
            "pages": [
              {
                "group": "Environment Variables and Configs",
                "pages": [
                  "tyk-oss-gateway/configuration",
                  "tyk-dashboard/configuration",
                  "tyk-pump/tyk-pump-configuration/tyk-pump-environment-variables",
                  "product-stack/tyk-enterprise-developer-portal/deploy/configuration",
                  "tyk-multi-data-centre/mdcb-configuration-options",
                  "tyk-configuration-reference/tyk-identity-broker-configuration"
                ]
              },
              {
                "group": "API Documentation",
                "pages": [
                  "tyk-apis",
                  "tyk-gateway-api",
                  "tyk-dashboard-api",
                  "dashboard-admin-api",
                  "tyk-mdcb-api",
                  "product-stack/tyk-enterprise-developer-portal/api-documentation/tyk-edp-api",
                  "product-stack/tyk-enterprise-developer-portal/api-documentation/list-of-endpoints/portal-1.13.0-list-of-endpoints",
                  "tyk-identity-broker/tib-rest-api"
                ]
              }
            ]
          },
          {
            "group": "Developer Support",
            "pages": [
              {
                "group": "Release Notes",
                "pages": [
                  "developer-support/release-notes/overview",
                  "developer-support/release-notes/gateway",
                  "developer-support/release-notes/dashboard",
                  "developer-support/release-notes/pump",
                  "developer-support/release-notes/sync",
                  "developer-support/release-notes/mdcb",
                  "developer-support/release-notes/portal",
                  "developer-support/release-notes/operator",
                  "developer-support/release-notes/helm-chart",
                  "developer-support/release-notes/tib",
                  "developer-support/release-notes/cloud",
                  "developer-support/release-notes/archived"
                ]
              },
              "developer-support/upgrading",
              "developer-support/faq",
              {
                "group": "Tyk Releases Policy",
                "pages": [
                  "developer-support/release-types/long-term-support",
                  "developer-support/release-types/early-access-feature",
                  "developer-support/release-types/lab-release",
                  "developer-support/release-types/fips-release"
                ]
              },
              "developer-support/deprecation",
              "developer-support/support",
              "developer-support/community",
              "developer-support/inclusive-naming-policy",
              {
                "group": "Docs Contribution",
                "pages": [
                  "developer-support/contributing",
                  "developer-support/documentation-projects/inclusive-naming",
                  "ui-examples/test-pill-label",
                  "ui-examples/feature-cards",
                  "ui-examples/youtube-video-embed"
                ]
              }
            ]
          }
        ]
      },
      {
        "tab": "Developer Portal",
        "groups": [
          {
            "group": "Overview",
            "pages": [
              "portal/overview/intro",
              "portal/overview/getting-started",
              "portal/overview/concepts"
            ]
          },
          {
            "group": "Installation",
            "pages": [
              "portal/install"
            ]
          },
          {
            "group": "API Consumer",
            "pages": [
              {
                "group": "Manage API Consumer",
                "pages": [
                  "portal/api-consumer",
                  "tyk-stack/tyk-developer-portal/enterprise-developer-portal/managing-access/manage-api-consumer-organisations",
                  "tyk-stack/tyk-developer-portal/enterprise-developer-portal/managing-access/manage-api-consumers",
                  "portal/api-consumer/invite-codes",
                  "tyk-developer-portal/tyk-enterprise-developer-portal/api-consumer-portal/reset-password"
                ]
              },
              "tyk-developer-portal/tyk-enterprise-developer-portal/api-consumer-portal/access-api-product"
            ]
          },
          {
            "group": "API Publisher",
            "pages": [
              {
                "group": "Manage API Access",
                "pages": [
                  "portal/api-provider",
                  "tyk-stack/tyk-developer-portal/enterprise-developer-portal/api-access/approve-requests",
                  "tyk-stack/tyk-developer-portal/enterprise-developer-portal/api-access/dynamic-client-registration"
                ]
              },
              {
                "group": "Manage API Products",
                "pages": [
                  "tyk-stack/tyk-developer-portal/enterprise-developer-portal/getting-started-with-enterprise-portal/manage-get-started-guides-for-api-products"
                ]
              },
              "tyk-stack/tyk-developer-portal/enterprise-developer-portal/managing-access/manage-catalogues",
              "tyk-stack/tyk-developer-portal/enterprise-developer-portal/api-access/manage-apps-credentials",
              "tyk-stack/tyk-developer-portal/enterprise-developer-portal/api-access/configuring-custom-rate-limit-keys",
              {
                "group": "Customization",
                "pages": [
                  "portal/customization",
                  "portal/customization/themes",
                  "portal/customization/templates",
                  "portal/customization/pages",
                  "portal/customization/menus",
                  "portal/customization/branding",
                  "portal/customization/sign-up",
                  "portal/customization/email-notifications",
                  "portal/customization/user-model",
                  "portal/customization/webhooks"
                ]
              },
              {
                "group": "Administration",
                "pages": [
                  "tyk-stack/tyk-developer-portal/enterprise-developer-portal/managing-access/enable-sso",
                  "product-stack/tyk-enterprise-developer-portal/getting-started/setup-email-notifications",
                  "portal/resource-migration"
                ]
              }
            ]
          },
          {
            "group": "Reference",
            "pages": [
              {
                "group": "Tyk Classic Developer Portal",
                "pages": [
                  "tyk-developer-portal/tyk-portal-classic",
                  "tyk-developer-portal/tyk-portal-classic/portal-concepts",
                  "getting-started/key-concepts/api-catalogue",
                  "getting-started/tutorials/publish-api",
                  {
                    "group": "Advanced configurations",
                    "pages": [
                      "tyk-developer-portal/tyk-portal-classic/key-requests",
                      "tyk-developer-portal/tyk-portal-classic/developer-profiles",
                      {
                        "group": "Dynamic Client Registration (DCR)",
                        "pages": [
                          "tyk-developer-portal/tyk-portal-classic/dynamic-client-registration",
                          "tyk-developer-portal/tyk-portal-classic/gluu-dcr",
                          "tyk-developer-portal/tyk-portal-classic/keycloak-dcr",
                          "tyk-developer-portal/tyk-portal-classic/okta-dcr",
                          "tyk-developer-portal/tyk-portal-classic/curity-dcr"
                        ]
                      },
                      "tyk-developer-portal/tyk-portal-classic/portal-oauth-clients",
                      "tyk-developer-portal/tyk-portal-classic/graphql",
                      "tyk-developer-portal/tyk-portal-classic/streams",
                      "tyk-developer-portal/tyk-portal-classic/monetise",
                      "tyk-developer-portal/tyk-portal-classic/portal-events-notifications",
                      "configure/outbound-email-configuration"
                    ]
                  },
                  {
                    "group": "Portal customisation",
                    "pages": [
                      "tyk-developer-portal/customise",
                      "tyk-developer-portal/customise/customize-api-visibility",
                      "tyk-developer-portal/tyk-portal-classic/customise/changing-the-navigation",
                      "tyk-developer-portal/tyk-portal-classic/customise/custom-developer-portal",
                      "tyk-developer-portal/tyk-portal-classic/customise/customise-documentation",
                      "tyk-developer-portal/tyk-portal-classic/customise/customising-using-dashboard",
                      "tyk-developer-portal/tyk-portal-classic/customise/customize-with-jquery",
                      "tyk-developer-portal/tyk-portal-classic/customise/developer-meta-data",
                      "tyk-developer-portal/tyk-portal-classic/tyk-portal-classic/customise/customise-with-templates"
                    ]
                  },
                  {
                    "group": "API documentation",
                    "pages": [
                      "tyk-portal-api",
                      "tyk-apis/tyk-portal-api/portal-configuration",
                      "tyk-apis/tyk-portal-api/portal-developers",
                      "tyk-apis/tyk-portal-api/portal-documentation",
                      "tyk-apis/tyk-portal-api/portal-keys"
                    ]
                  },
                  {
                    "group": "Troubleshooting",
                    "pages": [
                      "frequently-asked-questions/add-list-delete-developer-using-api",
                      "frequently-asked-questions/alerts-new-developer-key-requests",
                      "frequently-asked-questions/custom-developer-portal-options",
                      "troubleshooting/tyk-dashboard/api-catalogue-not-found-error-developer-portal",
                      "troubleshooting/tyk-dashboard/cors-issues-on-developer-portal",
                      "troubleshooting/tyk-dashboard/not-found-error-developer-portal",
                      "troubleshooting/tyk-dashboard/receive-csrf-error-developer-portal"
                    ]
                  },
                  {
                    "group": "Dashboard API",
                    "pages": [
                      {
                        "group": "Classic Portal",
                        "pages": [
                          "tyk-apis/tyk-dashboard-api/manage-key-requests",
                          "tyk-apis/tyk-dashboard-api/portal-policies"
                        ]
                      }
                    ]
                  }
                ]
              }
            ]
          }
        ]
      },
      {
        "tab": "AI Management",
        "groups": [
          {
            "group": "General",
            "pages": [
              "ai-management/overview"
            ]
          },
          {
            "group": "MCPs",
            "pages": [
              "ai-management/mcps/overview",
              "ai-management/mcps/api-to-mcp",
              "ai-management/mcps/dashboard-api-to-mcp",
              "ai-management/mcps/tyk-docs-mcp"
            ]
          },
          {
            "group": "AI Studio",
            "pages": [
              "ai-management/ai-studio/overview",
              {
                "group": "Introduction",
                "pages": [
                  "ai-management/ai-studio/quickstart",
                  "ai-management/ai-studio/core-concepts"
                ]
              },
              {
                "group": "Getting Started",
                "pages": [
                  "ai-management/ai-studio/deployment-k8s",
                  "ai-management/ai-studio/configuration"
                ]
              },
              {
                "group": "Core Features",
                "pages": [
                  "ai-management/ai-studio/proxy",
                  "ai-management/ai-studio/ai-portal",
                  "ai-management/ai-studio/chat-interface",
                  "ai-management/ai-studio/llm-management",
                  "ai-management/ai-studio/tools",
                  "ai-management/ai-studio/datasources-rag",
                  "ai-management/ai-studio/filters"
                ]
              },
              {
                "group": "Administration",
                "pages": [
                  "ai-management/ai-studio/user-management",
                  "ai-management/ai-studio/sso",
                  "ai-management/ai-studio/secrets",
                  "ai-management/ai-studio/budgeting",
                  "ai-management/ai-studio/analytics",
                  "ai-management/ai-studio/notifications",
                  "ai-management/ai-studio/ai-studio-swagger"
                ]
              }
            ]
          }
        ]
      },
      {
        "tab": "API Governance",
        "groups": [
          {
            "group": "General",
            "pages": [
              "tyk-governance/overview",
              "tyk-governance/core-concepts",
              "tyk-governance/installation",
              "tyk-governance/api-repository",
              "tyk-governance/api-labeling"
            ]
          }
        ]
      }
    ]
  },
  "footer": {
    "socials": {
      "github": "https://github.com/TykTechnologies",
      "linkedin": "https://www.linkedin.com/company/tyk",
      "x": "https://twitter.com/tyk_io",
      "facebook": "https://www.facebook.com/Tyk.API.Management",
      "podcast": "https://tyk.io/all-about-apis-podcast"
    },
    "links": [
      {
        "header": "Extra",
        "items": [
          {
            "label": "About Tyk",
            "href": "https://tyk.io/company/",
            "blank": true
          },
          {
            "label": "Blog",
            "href": "https://tyk.io/blog/",
            "blank": true
          },
          {
            "label": "Careers",
            "href": "https://tyk.io/current-vacancies/",
            "blank": true
          },
          {
            "label": "Pricing",
            "href": "https://tyk.io/pricing-cloud/",
            "blank": true
          }
        ]
      },
      {
        "header": "Help",
        "items": [
          {
            "label": "Cloud Status",
            "href": "https://status.tyk.io/",
            "blank": true
          },
          {
            "label": "Raise Bug",
            "href": "https://github.com/TykTechnologies/tyk/",
            "blank": true
          }
        ]
      },
      {
        "header": "Legal",
        "items": [
          {
            "label": "Terms & Conditions",
            "href": "https://tyk.io/terms-conditions/",
            "blank": true
          },
          {
            "label": "Privacy Policy",
            "href": "https://tyk.io/privacy-policy/",
            "blank": true
          },
          {
            "label": "GDPR",
            "href": "https://tyk.io/gdpr/",
            "blank": true
          },
          {
            "label": "\u00a9 Tyk Technologies 2025",
            "href": "https://tyk.io/terms-conditions/",
            "blank": true
          },
          {
            "label": "Responsible Disclosure",
            "href": "https://app.zerocopter.com/en/cvd/261e0379-9eb8-4de6-b45d-48e30891a8bb",
            "blank": true
          }
        ]
      }
    ]
  },
  "redirects": [
    {
      "source": "/deploy-tyk-premise-production",
      "destination": "/planning-for-production"
    },
    {
      "source": "/getting-started/tyk-components",
      "destination": "/tyk-stack"
    },
    {
      "source": "/tyk-oas",
      "destination": "/tyk-apis"
    },
    {
      "source": "/tyk-oss",
      "destination": "/tyk-oss-gateway"
    },
    {
      "source": "/getting-started/tyk-components/gateway",
      "destination": "/tyk-oss-gateway"
    },
    {
      "source": "/concepts/tyk-components/gateway",
      "destination": "/tyk-oss-gateway"
    },
    {
      "source": "/apim/open-source",
      "destination": "/tyk-open-source"
    },
    {
      "source": "/planning-for-production/benchmarks",
      "destination": "/tyk-self-managed"
    },
    {
      "source": "/planning-for-production/ensure-high-availability",
      "destination": "/tyk-self-managed"
    },
    {
      "source": "/getting-started/licencing",
      "destination": "/tyk-self-managed"
    },
    {
      "source": "/getting-started/licensing",
      "destination": "/tyk-self-managed"
    },
    {
      "source": "/tyk-gateway-oas-api",
      "destination": "/tyk-gateway-api"
    },
    {
      "source": "/tyk-rest-api",
      "destination": "/tyk-gateway-api"
    },
    {
      "source": "/api-management/oss/gateway-api",
      "destination": "/tyk-gateway-api"
    },
    {
      "source": "/tyk-cloud/telemetry/enable-telemetry",
      "destination": "/tyk-cloud"
    },
    {
      "source": "/tyk-cloud/telemetry",
      "destination": "/tyk-cloud"
    },
    {
      "source": "/tyk-cloud/account--billing/plans",
      "destination": "/tyk-cloud"
    },
    {
      "source": "/tyk-cloud/account--billing/retirement",
      "destination": "/tyk-cloud"
    },
    {
      "source": "/tyk-cloud/account-and-billing/add-payment-method",
      "destination": "/tyk-cloud"
    },
    {
      "source": "/tyk-cloud/account-and-billing/our-plans",
      "destination": "/tyk-cloud"
    },
    {
      "source": "/tyk-cloud/account-and-billing/retirement",
      "destination": "/tyk-cloud"
    },
    {
      "source": "/tyk-cloud/account-and-billing/upgrade-free-trial",
      "destination": "/tyk-cloud"
    },
    {
      "source": "/tyk-cloud/troubleshooting-&-support/tyk-cloud-mdcb-supported-versions",
      "destination": "/tyk-cloud"
    },
    {
      "source": "/tyk-cloud/account-&-billing/plans",
      "destination": "/tyk-cloud"
    },
    {
      "source": "/tyk-cloud/account-billing/add-payment-method",
      "destination": "/tyk-cloud"
    },
    {
      "source": "/tyk-cloud/account-billing/managing-billing-admins",
      "destination": "/tyk-cloud"
    },
    {
      "source": "/tyk-cloud/account-billing/plans",
      "destination": "/tyk-cloud"
    },
    {
      "source": "/tyk-cloud/account-billing/retirement",
      "destination": "/tyk-cloud"
    },
    {
      "source": "/tyk-cloud/account-billing/upgrade-free-trial",
      "destination": "/tyk-cloud"
    },
    {
      "source": "/tyk-cloud/configuration-options/using-plugins/api-test",
      "destination": "/tyk-cloud"
    },
    {
      "source": "/tyk-cloud/configuration-options/using-plugins/python-code-bundle",
      "destination": "/tyk-cloud"
    },
    {
      "source": "/tyk-cloud/configuration-options/using-plugins/python-custom-auth",
      "destination": "/tyk-cloud"
    },
    {
      "source": "/tyk-cloud/configuration-options/using-plugins/setup-control-plane",
      "destination": "/tyk-cloud"
    },
    {
      "source": "/tyk-cloud/configuration-options/using-plugins/uploading-bundle",
      "destination": "/tyk-cloud"
    },
    {
      "source": "/tyk-cloud/create-account",
      "destination": "/tyk-cloud"
    },
    {
      "source": "/tyk-cloud/create-environment",
      "destination": "/tyk-cloud"
    },
    {
      "source": "/tyk-cloud/environments--deployments/hybrid-gateways",
      "destination": "/tyk-cloud"
    },
    {
      "source": "/tyk-cloud/environments-&-deployments/hybrid-gateways",
      "destination": "/tyk-cloud"
    },
    {
      "source": "/tyk-cloud/environments-&-deployments/managing-apis",
      "destination": "/tyk-cloud"
    },
    {
      "source": "/tyk-cloud/environments-&-deployments/managing-control-planes",
      "destination": "/tyk-cloud"
    },
    {
      "source": "/tyk-cloud/environments-&-deployments/managing-environments",
      "destination": "/tyk-cloud"
    },
    {
      "source": "/tyk-cloud/environments-&-deployments/managing-gateways",
      "destination": "/tyk-cloud"
    },
    {
      "source": "/tyk-cloud/environments-&-deployments/monitoring",
      "destination": "/tyk-cloud"
    },
    {
      "source": "/tyk-cloud/environments-&-deployments/monitoring-usage",
      "destination": "/tyk-cloud"
    },
    {
      "source": "/tyk-cloud/environments-deployments/hybrid-gateways",
      "destination": "/tyk-cloud"
    },
    {
      "source": "/tyk-cloud/environments-deployments/managing-apis",
      "destination": "/tyk-cloud"
    },
    {
      "source": "/tyk-cloud/environments-deployments/managing-control-planes",
      "destination": "/tyk-cloud"
    },
    {
      "source": "/tyk-cloud/environments-deployments/managing-environments",
      "destination": "/tyk-cloud"
    },
    {
      "source": "/tyk-cloud/environments-deployments/monitoring",
      "destination": "/tyk-cloud"
    },
    {
      "source": "/tyk-cloud/first-api",
      "destination": "/tyk-cloud"
    },
    {
      "source": "/tyk-cloud/getting-started",
      "destination": "/tyk-cloud"
    },
    {
      "source": "/tyk-cloud/getting-started-tyk-cloud/create-account",
      "destination": "/tyk-cloud"
    },
    {
      "source": "/tyk-cloud/getting-started-tyk-cloud/first-api",
      "destination": "/tyk-cloud"
    },
    {
      "source": "/tyk-cloud/getting-started-tyk-cloud/setup-environment",
      "destination": "/tyk-cloud"
    },
    {
      "source": "/tyk-cloud/getting-started-tyk-cloud/setup-org",
      "destination": "/tyk-cloud"
    },
    {
      "source": "/tyk-cloud/getting-started-tyk-cloud/setup-team",
      "destination": "/tyk-cloud"
    },
    {
      "source": "/tyk-cloud/getting-started-tyk-cloud/test-api",
      "destination": "/tyk-cloud"
    },
    {
      "source": "/tyk-cloud/getting-started-tyk-cloud/to-conclude",
      "destination": "/tyk-cloud"
    },
    {
      "source": "/tyk-cloud/getting-started-tyk-cloud/view-analytics",
      "destination": "/tyk-cloud"
    },
    {
      "source": "/tyk-cloud/reference-docs/user-roles",
      "destination": "/tyk-cloud"
    },
    {
      "source": "/tyk-cloud/setup-org",
      "destination": "/tyk-cloud"
    },
    {
      "source": "/tyk-cloud/setup-team",
      "destination": "/tyk-cloud"
    },
    {
      "source": "/tyk-cloud/teams-&-users/managing-teams",
      "destination": "/tyk-cloud"
    },
    {
      "source": "/tyk-cloud/teams-&-users/managing-users",
      "destination": "/tyk-cloud"
    },
    {
      "source": "/tyk-cloud/teams-&-users/user-roles",
      "destination": "/tyk-cloud"
    },
    {
      "source": "/tyk-cloud/teams-users/managing-teams",
      "destination": "/tyk-cloud"
    },
    {
      "source": "/tyk-cloud/teams-users/managing-users",
      "destination": "/tyk-cloud"
    },
    {
      "source": "/tyk-cloud/teams-users/user-roles",
      "destination": "/tyk-cloud"
    },
    {
      "source": "/tyk-cloud/test-api",
      "destination": "/tyk-cloud"
    },
    {
      "source": "/tyk-cloud/using-custom-domains",
      "destination": "/tyk-cloud"
    },
    {
      "source": "/tyk-cloud/view-analytics",
      "destination": "/tyk-cloud"
    },
    {
      "source": "/tyk-cloud/what-we-covered",
      "destination": "/tyk-cloud"
    },
    {
      "source": "/tyk-cloud/account-billing",
      "destination": "/tyk-cloud"
    },
    {
      "source": "/tyk-cloud/configuration-options",
      "destination": "/tyk-cloud"
    },
    {
      "source": "/tyk-cloud/environments-&-deployments",
      "destination": "/tyk-cloud"
    },
    {
      "source": "/tyk-cloud/environments-&-deployments/managing-organisations",
      "destination": "/tyk-cloud"
    },
    {
      "source": "/tyk-cloud/environments-deployments",
      "destination": "/tyk-cloud"
    },
    {
      "source": "/tyk-cloud/environments-deployments/hybrid-gateways-helm",
      "destination": "/tyk-cloud"
    },
    {
      "source": "/tyk-cloud/environments-deployments/managing-gateways",
      "destination": "/tyk-cloud"
    },
    {
      "source": "/tyk-cloud/environments-deployments/managing-organisations",
      "destination": "/tyk-cloud"
    },
    {
      "source": "/tyk-cloud/environments-deployments/monitoring-how-it-works",
      "destination": "/tyk-cloud"
    },
    {
      "source": "/tyk-cloud/environments-deployments/monitoring-usage",
      "destination": "/tyk-cloud"
    },
    {
      "source": "/tyk-cloud/glossary",
      "destination": "/tyk-cloud"
    },
    {
      "source": "/tyk-cloud/securing-your-apis",
      "destination": "/tyk-cloud"
    },
    {
      "source": "/tyk-cloud/teams-&-users",
      "destination": "/tyk-cloud"
    },
    {
      "source": "/tyk-cloud/teams-users",
      "destination": "/tyk-cloud"
    },
    {
      "source": "/tyk-cloud/teams-users/single-sign-on",
      "destination": "/tyk-cloud"
    },
    {
      "source": "/tyk-cloud/troubleshooting-&-support",
      "destination": "/tyk-cloud"
    },
    {
      "source": "/tyk-cloud/troubleshooting-&-support/faqs",
      "destination": "/tyk-cloud"
    },
    {
      "source": "/tyk-cloud/troubleshooting-&-support/glossary",
      "destination": "/tyk-cloud"
    },
    {
      "source": "/tyk-cloud/troubleshooting-support",
      "destination": "/tyk-cloud"
    },
    {
      "source": "/tyk-cloud/troubleshooting-support/faqs",
      "destination": "/tyk-cloud"
    },
    {
      "source": "/tyk-cloud/troubleshooting-support/glossary",
      "destination": "/tyk-cloud"
    },
    {
      "source": "/tyk-cloud/troubleshooting-support/tyk-cloud-mdcb-supported-versions",
      "destination": "/tyk-cloud"
    },
    {
      "source": "/tyk-cloud/using-plugins",
      "destination": "/tyk-cloud"
    },
    {
      "source": "/tyk-cloud/what-is-tyk-cloud",
      "destination": "/tyk-cloud"
    },
    {
      "source": "/deployment-and-operations/tyk-cloud-platform/quick-start",
      "destination": "/tyk-cloud"
    },
    {
      "source": "/deployment-and-operations/tyk-open-source-api-gateway/setup-multiple-gateways",
      "destination": "/tyk-cloud"
    },
    {
      "source": "/frequently-asked-questions/custom-domain-for-portal-cloud-multi-cloud",
      "destination": "/tyk-cloud"
    },
    {
      "source": "/get-started/with-tyk-hybrid",
      "destination": "/tyk-cloud"
    },
    {
      "source": "/get-started/with-tyk-multi-cloud/tutorials/installation-on-aws",
      "destination": "/tyk-cloud"
    },
    {
      "source": "/getting-started/installation/with-tyk-multi-cloud/create-an-account",
      "destination": "/tyk-cloud"
    },
    {
      "source": "/getting-started/installation/with-tyk-multi-cloud/installation-on-aws",
      "destination": "/tyk-cloud"
    },
    {
      "source": "/using-plugins/python-custom-auth-plugin",
      "destination": "/tyk-cloud"
    },
    {
      "source": "/python-custom-auth-plugin/api-middleware-test",
      "destination": "/tyk-cloud"
    },
    {
      "source": "/python-custom-auth-plugin/python-code-bundle",
      "destination": "/tyk-cloud"
    },
    {
      "source": "/python-custom-auth-plugin/setup-control-plane",
      "destination": "/tyk-cloud"
    },
    {
      "source": "/python-custom-auth-plugin/uploading-bundle",
      "destination": "/tyk-cloud"
    },
    {
      "source": "/tyk-cloud/initial-portal-config",
      "destination": "/tyk-cloud"
    },
    {
      "source": "/troubleshooting/tyk-multi-cloud/token-information-doesnt-appear-dashboard-tyk-multi-cloud-users",
      "destination": "/tyk-cloud"
    },
    {
      "source": "/frequently-asked-questions/cloud-classic-virtual-endpoints-not-working",
      "destination": "/tyk-cloud"
    },
    {
      "source": "/frequently-asked-questions/enable-websockets-cloud",
      "destination": "/tyk-cloud"
    },
    {
      "source": "/troubleshooting/tyk-cloud-classic/301-moved-permanently",
      "destination": "/tyk-cloud"
    },
    {
      "source": "/troubleshooting/tyk-cloud-classic/413-request-entity-large",
      "destination": "/tyk-cloud"
    },
    {
      "source": "/troubleshooting/tyk-cloud-classic/504-gateway-timeout-error",
      "destination": "/tyk-cloud"
    },
    {
      "source": "/troubleshooting/tyk-cloud-classic/organisation-quota-exceeded-error-dashboard-api",
      "destination": "/tyk-cloud"
    },
    {
      "source": "/tyk-dashboard-v1-0/dashboard-api/api-definitions",
      "destination": "/tyk-dashboard-api"
    },
    {
      "source": "/tyk-dashboard-oas-api",
      "destination": "/tyk-dashboard-api"
    },
    {
      "source": "/getting-started/deployment-options",
      "destination": "/apim"
    },
    {
      "source": "/tyk-self-managed/tyk-helm-chart",
      "destination": "/tyk-self-managed/install"
    },
    {
      "source": "/get-started/with-tyk-on-premise/installation/docker",
      "destination": "/tyk-self-managed/install"
    },
    {
      "source": "/get-started/with-tyk-on-premise/installation/docker/docker-quickstart",
      "destination": "/tyk-self-managed/install"
    },
    {
      "source": "/getting-started/installation/with-tyk-on-premises/docker",
      "destination": "/tyk-self-managed/install"
    },
    {
      "source": "/getting-started/installation/with-tyk-on-premises/kubernetes/tyk-kubernetes-ingress-controller",
      "destination": "/tyk-self-managed/install"
    },
    {
      "source": "/tyk-on-premises/ansible",
      "destination": "/tyk-self-managed/install"
    },
    {
      "source": "/tyk-on-premises/bootstrapper-cli",
      "destination": "/tyk-self-managed/install"
    },
    {
      "source": "/tyk-on-premises/docker",
      "destination": "/tyk-self-managed/install"
    },
    {
      "source": "/tyk-on-premises/installation/on-aws",
      "destination": "/tyk-self-managed/install"
    },
    {
      "source": "/tyk-on-premises/installation/on-heroku",
      "destination": "/tyk-self-managed/install"
    },
    {
      "source": "/tyk-on-prem/installation/redhat-rhel-centos/analytics-pump",
      "destination": "/tyk-self-managed/install"
    },
    {
      "source": "/tyk-on-prem/installation/redhat-rhel-centos/dashboard",
      "destination": "/tyk-self-managed/install"
    },
    {
      "source": "/tyk-on-prem/installation/redhat-rhel-centos/gateway",
      "destination": "/tyk-self-managed/install"
    },
    {
      "source": "/tyk-on-prem/kubernetes-on-windows",
      "destination": "/tyk-self-managed/install"
    },
    {
      "source": "/tyk-on-prem/installation/on-aws",
      "destination": "/tyk-self-managed/install"
    },
    {
      "source": "/tyk-on-prem/kubernetes-ingress",
      "destination": "/tyk-self-managed/install"
    },
    {
      "source": "/deployment-and-operations/tyk-self-managed/deployment-lifecycle/installations/kubernetes/tyk-helm-tyk-stack-mongodb",
      "destination": "/tyk-self-managed/install"
    },
    {
      "source": "/deployment-and-operations/tyk-self-managed/deployment-lifecycle/installations/kubernetes/tyk-helm-tyk-stack-postgresql",
      "destination": "/tyk-self-managed/install"
    },
    {
      "source": "/tyk-api-gateway-v-2-0/installation-options-setup/install-tyk-pro-edition-on-red-hat",
      "destination": "/tyk-self-managed/install"
    },
    {
      "source": "/tyk-api-gateway-v1-9/setup/install-tyk-on-ubuntu",
      "destination": "/tyk-self-managed/install"
    },
    {
      "source": "/get-started/with-tyk-on-premise/installation",
      "destination": "/tyk-self-managed/install"
    },
    {
      "source": "/getting-started/installation/with-tyk-on-premises",
      "destination": "/tyk-self-managed/install"
    },
    {
      "source": "/tyk-self-managed/istio",
      "destination": "/tyk-self-managed/install"
    },
    {
      "source": "/get-started/with-tyk-on-premise",
      "destination": "/tyk-self-managed/install"
    },
    {
      "source": "/get-started/with-tyk-on-premise/installation/on-aws",
      "destination": "/tyk-self-managed/install"
    },
    {
      "source": "/get-started/with-tyk-on-premise/installation/on-ubuntu/gateway",
      "destination": "/tyk-self-managed/install"
    },
    {
      "source": "/get-started/with-tyk-on-premise/installation/redhat-rhel-centos/dashboard",
      "destination": "/tyk-self-managed/install"
    },
    {
      "source": "/getting-started/installation/tyk-on-premises/on-ubuntu",
      "destination": "/tyk-self-managed/install"
    },
    {
      "source": "/getting-started/installation/with-tyk-on-premises/bootstrapper-cli",
      "destination": "/tyk-self-managed/install"
    },
    {
      "source": "/getting-started/installation/with-tyk-on-premises/debian-ubuntu/analytics-pump",
      "destination": "/tyk-self-managed/install"
    },
    {
      "source": "/getting-started/installation/with-tyk-on-premises/debian-ubuntu/dashboard",
      "destination": "/tyk-self-managed/install"
    },
    {
      "source": "/getting-started/installation/with-tyk-on-premises/debian-ubuntu/gateway",
      "destination": "/tyk-self-managed/install"
    },
    {
      "source": "/getting-started/installation/with-tyk-on-premises/install-tyk-google-cloud",
      "destination": "/tyk-self-managed/install"
    },
    {
      "source": "/getting-started/installation/with-tyk-on-premises/install-tyk-microsoft-azure",
      "destination": "/tyk-self-managed/install"
    },
    {
      "source": "/getting-started/installation/with-tyk-on-premises/kubernetes",
      "destination": "/tyk-self-managed/install"
    },
    {
      "source": "/getting-started/installation/with-tyk-on-premises/kubernetes/k8s-docker-pro-wsl",
      "destination": "/tyk-self-managed/install"
    },
    {
      "source": "/getting-started/installation/with-tyk-on-premises/on-ubuntu",
      "destination": "/tyk-self-managed/install"
    },
    {
      "source": "/getting-started/installation/with-tyk-on-premises/on-ubuntu/analytics-pump",
      "destination": "/tyk-self-managed/install"
    },
    {
      "source": "/getting-started/installation/with-tyk-on-premises/on-ubuntu/dashboard",
      "destination": "/tyk-self-managed/install"
    },
    {
      "source": "/getting-started/installation/with-tyk-on-premises/on-ubuntu/gateway",
      "destination": "/tyk-self-managed/install"
    },
    {
      "source": "/getting-started/installation/with-tyk-on-premises/redhat-rhel-centos",
      "destination": "/tyk-self-managed/install"
    },
    {
      "source": "/getting-started/installation/with-tyk-on-premises/redhat-rhel-centos/analytics-pump",
      "destination": "/tyk-self-managed/install"
    },
    {
      "source": "/getting-started/installation/with-tyk-on-premises/redhat-rhel-centos/dashboard",
      "destination": "/tyk-self-managed/install"
    },
    {
      "source": "/getting-started/installation/with-tyk-on-premises/redhat-rhel-centos/gateway",
      "destination": "/tyk-self-managed/install"
    },
    {
      "source": "/getting-started/with-tyk-on-premises/installation/on-aws",
      "destination": "/tyk-self-managed/install"
    },
    {
      "source": "/getting-started/with-tyk-on-premises/installation/on-aws/ec2",
      "destination": "/tyk-self-managed/install"
    },
    {
      "source": "/getting-started/with-tyk-on-premises/installation/on-heroku",
      "destination": "/tyk-self-managed/install"
    },
    {
      "source": "/tyk-on-premises",
      "destination": "/tyk-self-managed/install"
    },
    {
      "source": "/tyk-on-premises/aws",
      "destination": "/tyk-self-managed/install"
    },
    {
      "source": "/tyk-on-premises/debian-ubuntu",
      "destination": "/tyk-self-managed/install"
    },
    {
      "source": "/tyk-on-premises/debian-ubuntu/analytics-pump",
      "destination": "/tyk-self-managed/install"
    },
    {
      "source": "/tyk-on-premises/debian-ubuntu/dashboard",
      "destination": "/tyk-self-managed/install"
    },
    {
      "source": "/tyk-on-premises/debian-ubuntu/gateway",
      "destination": "/tyk-self-managed/install"
    },
    {
      "source": "/tyk-on-premises/getting-started",
      "destination": "/tyk-self-managed/install"
    },
    {
      "source": "/tyk-on-premises/google-cloud",
      "destination": "/tyk-self-managed/install"
    },
    {
      "source": "/tyk-on-premises/heroku",
      "destination": "/tyk-self-managed/install"
    },
    {
      "source": "/tyk-on-premises/kubernetes",
      "destination": "/tyk-self-managed/install"
    },
    {
      "source": "/tyk-on-premises/licensing",
      "destination": "/tyk-self-managed/install"
    },
    {
      "source": "/tyk-on-premises/microsoft-azure",
      "destination": "/tyk-self-managed/install"
    },
    {
      "source": "/tyk-on-premises/on-aws/ec2",
      "destination": "/tyk-self-managed/install"
    },
    {
      "source": "/tyk-on-premises/on-ubuntu",
      "destination": "/tyk-self-managed/install"
    },
    {
      "source": "/tyk-on-premises/redhat-rhel-centos",
      "destination": "/tyk-self-managed/install"
    },
    {
      "source": "/tyk-stack/tyk-gateway/configuration/redis-sentinel",
      "destination": "/tyk-configuration-reference/redis-cluster-sentinel"
    },
    {
      "source": "/tyk-stack/tyk-gateway/configuration/redis-cluster",
      "destination": "/tyk-configuration-reference/redis-cluster-sentinel"
    },
    {
      "source": "/tyk-stack/tyk-gateway/kv-store",
      "destination": "/tyk-configuration-reference/kv-store"
    },
    {
      "source": "/deployment-and-operations/tyk-self-managed/deployment-lifecycle/deployment-to-production/key-value-storage/consul",
      "destination": "/tyk-configuration-reference/kv-store"
    },
    {
      "source": "/deployment-and-operations/tyk-self-managed/deployment-lifecycle/deployment-to-production/key-value-storage/vault",
      "destination": "/tyk-configuration-reference/kv-store"
    },
    {
      "source": "/tyk-stack/tyk-manager/sso/dashboard-login-ldap-tib",
      "destination": "/tyk-configuration-reference/tyk-identity-broker-configuration"
    },
    {
      "source": "/tyk-developer-portal/tyk-enterprise-developer-portal/api-consumer-portal",
      "destination": "/portal/api-consumer"
    },
    {
      "source": "/tyk-stack/tyk-developer-portal/enterprise-developer-portal/managing-access/managing-access",
      "destination": "/portal/api-consumer"
    },
    {
      "source": "/tyk-stack/tyk-developer-portal/enterprise-developer-portal/customise-enterprise-portal/quick-customisation",
      "destination": "/portal/customization"
    },
    {
      "source": "/tyk-stack/tyk-developer-portal/enterprise-developer-portal/customise-enterprise-portal/full-customisation/full-customisation",
      "destination": "/portal/customization"
    },
    {
      "source": "/tyk-stack/tyk-developer-portal/enterprise-developer-portal/customise-enterprise-portal/full-customisation/file-structure-concepts",
      "destination": "/portal/customization"
    },
    {
      "source": "/product-stack/tyk-enterprise-developer-portal/getting-started/customize-products-and-plans",
      "destination": "/portal/customization"
    },
    {
      "source": "/tyk-stack/tyk-developer-portal/enterprise-developer-portal/customise-enterprise-portal/customise-enterprise-portal",
      "destination": "/portal/customization"
    },
    {
      "source": "/tyk-stack/tyk-developer-portal/enterprise-developer-portal/install-tyk-enterprise-portal",
      "destination": "/portal/install"
    },
    {
      "source": "/tyk-stack/tyk-developer-portal/enterprise-developer-portal/install-tyk-enterprise-portal/launching-portal/launching-portal",
      "destination": "/portal/install"
    },
    {
      "source": "/tyk-stack/tyk-developer-portal/enterprise-developer-portal/install-tyk-enterprise-portal/bootstrapping-portal",
      "destination": "/portal/install"
    },
    {
      "source": "/tyk-stack/tyk-developer-portal/enterprise-developer-portal/install-tyk-enterprise-portal/launching-portal/launching-portal-with-mysql",
      "destination": "/portal/install"
    },
    {
      "source": "/tyk-stack/tyk-developer-portal/enterprise-developer-portal/install-tyk-enterprise-portal/launching-portal/launching-portal-with-postgresql",
      "destination": "/portal/install"
    },
    {
      "source": "/tyk-stack/tyk-developer-portal/enterprise-developer-portal/install-tyk-enterprise-portal/launching-portal/launching-portal-with-sqlite",
      "destination": "/portal/install"
    },
    {
      "source": "/tyk-stack/tyk-developer-portal/enterprise-developer-portal/install-tyk-enterprise-portal/launching-portal/launching-portal-using-helm",
      "destination": "/portal/install"
    },
    {
      "source": "/tyk-stack/tyk-developer-portal/enterprise-developer-portal/install-tyk-enterprise-portal/configuration",
      "destination": "/portal/install"
    },
    {
      "source": "/product-stack/tyk-enterprise-developer-portal/deploy/bootstrapping-portal",
      "destination": "/portal/install"
    },
    {
      "source": "/product-stack/tyk-enterprise-developer-portal/deploy/install-tyk-enterprise-portal",
      "destination": "/portal/install"
    },
    {
      "source": "/product-stack/tyk-enterprise-developer-portal/deploy/install-tyk-enterprise-portal/install-portal-using-docker",
      "destination": "/portal/install"
    },
    {
      "source": "/product-stack/tyk-enterprise-developer-portal/deploy/install-tyk-enterprise-portal/install-portal-using-docker-compose",
      "destination": "/portal/install"
    },
    {
      "source": "/product-stack/tyk-enterprise-developer-portal/deploy/install-tyk-enterprise-portal/install-portal-using-helm",
      "destination": "/portal/install"
    },
    {
      "source": "/product-stack/tyk-enterprise-developer-portal/deploy/install-tyk-enterprise-portal/install-portal-using-new-helm",
      "destination": "/portal/install"
    },
    {
      "source": "/product-stack/tyk-enterprise-developer-portal/deploy/install-tyk-enterprise-portal/install-portal-using-rpm",
      "destination": "/portal/install"
    },
    {
      "source": "/product-stack/tyk-enterprise-developer-portal/deploy/install-tyk-enterprise-portal/overview",
      "destination": "/portal/install"
    },
    {
      "source": "/tyk-stack/tyk-developer-portal/enterprise-developer-portal/api-access/api-access",
      "destination": "/portal/api-provider"
    },
    {
      "source": "/product-stack/tyk-enterprise-developer-portal/portal-customisation/customise-user-model",
      "destination": "/portal/customization/user-model"
    },
    {
      "source": "/tyk-stack/tyk-developer-portal/enterprise-developer-portal/customise-enterprise-portal/full-customisation/create-new-page-template",
      "destination": "/portal/customization/templates"
    },
    {
      "source": "/tyk-stack/tyk-developer-portal/enterprise-developer-portal/customise-enterprise-portal/full-customisation/templates",
      "destination": "/portal/customization/templates"
    },
    {
      "source": "/tyk-stack/tyk-developer-portal/enterprise-developer-portal/customise-enterprise-portal/full-customisation/edit-manage-page-content",
      "destination": "/portal/customization/pages"
    },
    {
      "source": "/tyk-stack/tyk-developer-portal/enterprise-developer-portal/customise-enterprise-portal/full-customisation/email-customization",
      "destination": "/portal/customization/email-notifications"
    },
    {
      "source": "/product-stack/tyk-enterprise-developer-portal/portal-customisation/configure-webhooks",
      "destination": "/portal/customization/webhooks"
    },
    {
      "source": "/tyk-stack/tyk-developer-portal/enterprise-developer-portal/customise-enterprise-portal/full-customisation/menus-customisation",
      "destination": "/portal/customization/menus"
    },
    {
      "source": "/product-stack/tyk-enterprise-developer-portal/getting-started/customize-sign-up-form",
      "destination": "/portal/customization/sign-up"
    },
    {
      "source": "/product-stack/tyk-enterprise-developer-portal/upgrading/theme-upgrades",
      "destination": "/portal/customization/themes"
    },
    {
      "source": "/basic-config-and-security/security/authentication-authorization/basic-auth",
      "destination": "/portal/api-consumer/invite-codes"
    },
    {
      "source": "/tyk-stack/tyk-developer-portal/enterprise-developer-portal/managing-access/invite-codes",
      "destination": "/portal/api-consumer/invite-codes"
    },
    {
      "source": "/tyk-stack/tyk-developer-portal/enterprise-developer-portal/enterprise-portal-concepts",
      "destination": "/portal/overview/concepts"
    },
    {
      "source": "/concepts/tyk-components/developer-portal",
      "destination": "/portal/overview/concepts"
    },
    {
      "source": "/tyk-stack/tyk-developer-portal/enterprise-developer-portal/customise-enterprise-portal/full-customisation/developer-workflow",
      "destination": "/portal/overview/intro"
    },
    {
      "source": "/tyk-stack/tyk-developer-portal/enterprise-developer-portal/customise-enterprise-portal/full-customisation/content-manager-workflow",
      "destination": "/portal/overview/intro"
    },
    {
      "source": "/tyk-developer-portal/tyk-enterprise-developer-portal",
      "destination": "/portal/overview/intro"
    },
    {
      "source": "/tyk-developer-portal",
      "destination": "/portal/overview/intro"
    },
    {
      "source": "/portal/overview",
      "destination": "/portal/overview/intro"
    },
    {
      "source": "/product-stack/tyk-enterprise-developer-portal/getting-started/getting-started-with-enterprise-portal",
      "destination": "/portal/overview/getting-started"
    },
    {
      "source": "/product-stack/tyk-enterprise-developer-portal/getting-started/enterprise-portal-concepts",
      "destination": "/portal/overview/getting-started"
    },
    {
      "source": "/tyk-stack/tyk-developer-portal/enterprise-developer-portal/getting-started-with-enterprise-portal/with-tyk-self-managed-as-provider",
      "destination": "/portal/overview/getting-started"
    },
    {
      "source": "/tyk-stack/tyk-developer-portal/enterprise-developer-portal/getting-started-with-enterprise-portal/create-api-product-and-plan",
      "destination": "/portal/overview/getting-started"
    },
    {
      "source": "/tyk-stack/tyk-developer-portal/enterprise-developer-portal/getting-started-with-enterprise-portal/publish-api-products-and-plans",
      "destination": "/portal/overview/getting-started"
    },
    {
      "source": "/tyk-stack/tyk-developer-portal/enterprise-developer-portal/getting-started-with-enterprise-portal/customise-menus",
      "destination": "/portal/overview/getting-started"
    },
    {
      "source": "/product-stack/tyk-enterprise-developer-portal/getting-started/with-tyk-self-managed-as-provider",
      "destination": "/portal/overview/getting-started"
    },
    {
      "source": "/product-stack/tyk-enterprise-developer-portal/getting-started/create-orgs-and-catalogs",
      "destination": "/portal/overview/getting-started"
    },
    {
      "source": "/product-stack/tyk-enterprise-developer-portal/getting-started/create-api-product-and-plan",
      "destination": "/portal/overview/getting-started"
    },
    {
      "source": "/tyk-stack/tyk-developer-portal/enterprise-developer-portal/getting-started-with-enterprise-portal/getting-started-with-enterprise-portal",
      "destination": "/portal/overview/getting-started"
    },
    {
      "source": "/getting-started/tyk-components/developer-portal",
      "destination": "/portal/overview/getting-started"
    },
    {
      "source": "/product-stack/tyk-gateway/middleware/url-rewrite-middleware",
      "destination": "/transform-traffic/url-rewriting"
    },
    {
      "source": "/product-stack/tyk-gateway/middleware/url-rewrite-tyk-oas",
      "destination": "/transform-traffic/url-rewriting"
    },
    {
      "source": "/product-stack/tyk-gateway/middleware/url-rewrite-tyk-classic",
      "destination": "/transform-traffic/url-rewriting"
    },
    {
      "source": "/advanced-configuration/transform-traffic/url-rewriting",
      "destination": "/transform-traffic/url-rewriting"
    },
    {
      "source": "/getting-started/installation/with-tyk-on-premises/docker/docker-pro-demo/docker-pro-demo",
      "destination": "/deployment-and-operations/tyk-self-managed/tyk-demos-and-pocs/overview"
    },
    {
      "source": "/getting-started/installation/with-tyk-on-premises/docker/docker-pro-demo/docker-pro-demo-windows",
      "destination": "/deployment-and-operations/tyk-self-managed/tyk-demos-and-pocs/overview"
    },
    {
      "source": "/getting-started/installation/with-tyk-on-premises/docker/docker-pro-demo/docker-pro-wsl",
      "destination": "/deployment-and-operations/tyk-self-managed/tyk-demos-and-pocs/overview"
    },
    {
      "source": "/tyk-on-premises/docker/docker-pro-demo",
      "destination": "/deployment-and-operations/tyk-self-managed/tyk-demos-and-pocs/overview"
    },
    {
      "source": "/tyk-on-premises/docker/docker-pro-demo/docker-pro-demo-windows",
      "destination": "/deployment-and-operations/tyk-self-managed/tyk-demos-and-pocs/overview"
    },
    {
      "source": "/tyk-on-premises/docker/docker-pro-demo/docker-pro-wsl",
      "destination": "/deployment-and-operations/tyk-self-managed/tyk-demos-and-pocs/overview"
    },
    {
      "source": "/getting-started/quick-start/tyk-demo",
      "destination": "/deployment-and-operations/tyk-self-managed/tyk-demos-and-pocs/overview"
    },
    {
      "source": "/getting-started/quick-start/tyk-k8s-demo",
      "destination": "/deployment-and-operations/tyk-self-managed/tyk-demos-and-pocs/overview"
    },
    {
      "source": "/deployment-and-operations/tyk-self-managed/deployment-lifecycle/installations/kubernetes/tyk-helm-tyk-stack",
      "destination": "/product-stack/tyk-charts/tyk-stack-chart"
    },
    {
      "source": "/tyk-self-managed/tyk-helm-chart-single-dc",
      "destination": "/product-stack/tyk-charts/tyk-stack-chart"
    },
    {
      "source": "/product-stack/tyk-enterprise-developer-portal/api-documentation/list-of-endpoints/portal-1.9.0-list-of-endpoints",
      "destination": "/product-stack/tyk-enterprise-developer-portal/api-documentation/list-of-endpoints/portal-1.13.0-list-of-endpoints"
    },
    {
      "source": "/tyk-stack/tyk-developer-portal/enterprise-developer-portal/getting-started-with-enterprise-portal/setup-email-notifications",
      "destination": "/product-stack/tyk-enterprise-developer-portal/getting-started/setup-email-notifications"
    },
    {
      "source": "/portal/settings",
      "destination": "/product-stack/tyk-enterprise-developer-portal/getting-started/setup-email-notifications"
    },
    {
      "source": "/tyk-configuration-reference/outbound-email-configuration",
      "destination": "/configure/outbound-email-configuration"
    },
    {
      "source": "/tyk-dashboard-api/portal-developers",
      "destination": "/tyk-apis/tyk-portal-api/portal-developers"
    },
    {
      "source": "/tyk-stack/tyk-developer-portal/key-requests",
      "destination": "/tyk-apis/tyk-portal-api/portal-keys"
    },
    {
      "source": "/developer-support",
      "destination": "/developer-support/community"
    },
    {
      "source": "/troubleshooting",
      "destination": "/developer-support/community"
    },
    {
      "source": "/frequently-asked-questions/faq",
      "destination": "/developer-support/community"
    },
    {
      "source": "/troubleshooting/tyk-installation/404-trying-access-tyk-gateway-repo",
      "destination": "/developer-support/community"
    },
    {
      "source": "/frequently-asked-questions/check-current-gateway-version",
      "destination": "/developer-support/faq"
    },
    {
      "source": "/frequently-asked-questions/how-to-backup-tyk-cloud-deployment",
      "destination": "/developer-support/faq"
    },
    {
      "source": "/frequently-asked-questions",
      "destination": "/developer-support/faq"
    },
    {
      "source": "/frequently-asked-questions/how-to-backup-tyk",
      "destination": "/developer-support/faq"
    },
    {
      "source": "/troubleshooting/tyk-installation/couldnt-unmarshal-config-error",
      "destination": "/developer-support/faq"
    },
    {
      "source": "/frequently-asked-questions/datadog-logs-showup-as-errors",
      "destination": "/developer-support/faq"
    },
    {
      "source": "/frequently-asked-questions/sla-policies",
      "destination": "/developer-support/support"
    },
    {
      "source": "/docs/nightly/developer-support/support",
      "destination": "/developer-support/support"
    },
    {
      "source": "/contribute",
      "destination": "/developer-support/contributing"
    },
    {
      "source": "/developer-support/cloud-saas",
      "destination": "/developer-support/upgrading"
    },
    {
      "source": "/developer-support/upgrading-tyk/deployment-model/self-managed/go-plugins",
      "destination": "/developer-support/upgrading"
    },
    {
      "source": "/developer-support/upgrading-tyk/deployment-model/self-managed/mdcb",
      "destination": "/developer-support/upgrading"
    },
    {
      "source": "/developer-support/backups/backup-apis-and-policies",
      "destination": "/developer-support/upgrading"
    },
    {
      "source": "/developer-support/upgrading-tyk/preparations/upgrade-guidelines",
      "destination": "/developer-support/upgrading"
    },
    {
      "source": "/developer-support/upgrading-tyk/preparations/upgrade-strategies",
      "destination": "/developer-support/upgrading"
    },
    {
      "source": "/developer-support/upgrading-tyk/deployment-model/cloud/upgrade-cloud-saas",
      "destination": "/developer-support/upgrading"
    },
    {
      "source": "/developer-support/upgrading-tyk/deployment-model/cloud/upgrade-hybrid",
      "destination": "/developer-support/upgrading"
    },
    {
      "source": "/developer-support/upgrading-tyk/deployment-model/cloud/upgrade-go-plugin",
      "destination": "/developer-support/upgrading"
    },
    {
      "source": "/developer-support/upgrading-tyk/deployment-model/self-managed/overview",
      "destination": "/developer-support/upgrading"
    },
    {
      "source": "/developer-support/upgrading-tyk/deployment-model/self-managed/docker",
      "destination": "/developer-support/upgrading"
    },
    {
      "source": "/developer-support/upgrading-tyk/deployment-model/self-managed/helm",
      "destination": "/developer-support/upgrading"
    },
    {
      "source": "/developer-support/upgrading-tyk/deployment-model/self-managed/kubernetes",
      "destination": "/developer-support/upgrading"
    },
    {
      "source": "/developer-support/upgrading-tyk/deployment-model/self-managed/linux-distributions/self-managed-deb",
      "destination": "/developer-support/upgrading"
    },
    {
      "source": "/developer-support/upgrading-tyk/deployment-model/self-managed/linux-distributions/self-managed-rpm",
      "destination": "/developer-support/upgrading"
    },
    {
      "source": "/developer-support/upgrading-tyk/deployment-model/open-source",
      "destination": "/developer-support/upgrading"
    },
    {
      "source": "/developer-support/upgrading-tyk/go-plugins",
      "destination": "/developer-support/upgrading"
    },
    {
      "source": "/upgrading-tyk",
      "destination": "/developer-support/upgrading"
    },
    {
      "source": "/release-notes",
      "destination": "/developer-support/release-notes/overview"
    },
    {
      "source": "/developer-support/tyk-release-summary/overview",
      "destination": "/developer-support/release-notes/overview"
    },
    {
      "source": "/product-stack/tyk-dashboard/release-notes/overview",
      "destination": "/developer-support/release-notes/dashboard"
    },
    {
      "source": "/product-stack/tyk-dashboard/release-notes/version-3.0",
      "destination": "/developer-support/release-notes/dashboard"
    },
    {
      "source": "/product-stack/tyk-dashboard/release-notes/version-3.1",
      "destination": "/developer-support/release-notes/dashboard"
    },
    {
      "source": "/product-stack/tyk-dashboard/release-notes/version-3.2",
      "destination": "/developer-support/release-notes/dashboard"
    },
    {
      "source": "/product-stack/tyk-dashboard/release-notes/version-4.0",
      "destination": "/developer-support/release-notes/dashboard"
    },
    {
      "source": "/product-stack/tyk-dashboard/release-notes/version-4.1",
      "destination": "/developer-support/release-notes/dashboard"
    },
    {
      "source": "/product-stack/tyk-dashboard/release-notes/version-4.2",
      "destination": "/developer-support/release-notes/dashboard"
    },
    {
      "source": "/product-stack/tyk-dashboard/release-notes/version-4.3",
      "destination": "/developer-support/release-notes/dashboard"
    },
    {
      "source": "/product-stack/tyk-dashboard/release-notes/version-5.0",
      "destination": "/developer-support/release-notes/dashboard"
    },
    {
      "source": "/product-stack/tyk-dashboard/release-notes/version-5.1",
      "destination": "/developer-support/release-notes/dashboard"
    },
    {
      "source": "/product-stack/tyk-dashboard/release-notes/version-5.2",
      "destination": "/developer-support/release-notes/dashboard"
    },
    {
      "source": "/product-stack/tyk-dashboard/release-notes/version-5.3",
      "destination": "/developer-support/release-notes/dashboard"
    },
    {
      "source": "/product-stack/tyk-dashboard/release-notes/version-5.4",
      "destination": "/developer-support/release-notes/dashboard"
    },
    {
      "source": "/product-stack/tyk-dashboard/release-notes/version-5.5",
      "destination": "/developer-support/release-notes/dashboard"
    },
    {
      "source": "/product-stack/tyk-dashboard/release-notes/version-5.6",
      "destination": "/developer-support/release-notes/dashboard"
    },
    {
      "source": "/product-stack/tyk-dashboard/release-notes/version-5.7",
      "destination": "/developer-support/release-notes/dashboard"
    },
    {
      "source": "/product-stack/tyk-charts/release-notes/version-1.3",
      "destination": "/developer-support/release-notes/helm-chart"
    },
    {
      "source": "/product-stack/tyk-charts/release-notes/version-1.4",
      "destination": "/developer-support/release-notes/helm-chart"
    },
    {
      "source": "/product-stack/tyk-charts/release-notes/version-1.5",
      "destination": "/developer-support/release-notes/helm-chart"
    },
    {
      "source": "/product-stack/tyk-charts/release-notes/version-1.6",
      "destination": "/developer-support/release-notes/helm-chart"
    },
    {
      "source": "/product-stack/tyk-charts/release-notes/version-2.0",
      "destination": "/developer-support/release-notes/helm-chart"
    },
    {
      "source": "/product-stack/tyk-charts/release-notes/version-2.1",
      "destination": "/developer-support/release-notes/helm-chart"
    },
    {
      "source": "/product-stack/tyk-charts/release-notes/version-2.2",
      "destination": "/developer-support/release-notes/helm-chart"
    },
    {
      "source": "/product-stack/tyk-enterprise-developer-portal/release-notes/portal-1.1.0",
      "destination": "/developer-support/release-notes/portal"
    },
    {
      "source": "/product-stack/tyk-enterprise-developer-portal/release-notes/portal-1.10.0",
      "destination": "/developer-support/release-notes/portal"
    },
    {
      "source": "/product-stack/tyk-enterprise-developer-portal/release-notes/portal-1.11.0",
      "destination": "/developer-support/release-notes/portal"
    },
    {
      "source": "/product-stack/tyk-enterprise-developer-portal/release-notes/portal-1.12.0",
      "destination": "/developer-support/release-notes/portal"
    },
    {
      "source": "/product-stack/tyk-enterprise-developer-portal/release-notes/portal-1.2.0",
      "destination": "/developer-support/release-notes/portal"
    },
    {
      "source": "/product-stack/tyk-enterprise-developer-portal/release-notes/portal-1.3.0",
      "destination": "/developer-support/release-notes/portal"
    },
    {
      "source": "/product-stack/tyk-enterprise-developer-portal/release-notes/portal-1.4.0",
      "destination": "/developer-support/release-notes/portal"
    },
    {
      "source": "/product-stack/tyk-enterprise-developer-portal/release-notes/portal-1.5.0",
      "destination": "/developer-support/release-notes/portal"
    },
    {
      "source": "/product-stack/tyk-enterprise-developer-portal/release-notes/portal-1.6.0",
      "destination": "/developer-support/release-notes/portal"
    },
    {
      "source": "/product-stack/tyk-enterprise-developer-portal/release-notes/portal-1.7.0",
      "destination": "/developer-support/release-notes/portal"
    },
    {
      "source": "/product-stack/tyk-enterprise-developer-portal/release-notes/portal-1.8.0",
      "destination": "/developer-support/release-notes/portal"
    },
    {
      "source": "/product-stack/tyk-enterprise-developer-portal/release-notes/portal-1.8.1",
      "destination": "/developer-support/release-notes/portal"
    },
    {
      "source": "/product-stack/tyk-enterprise-developer-portal/release-notes/portal-1.8.2",
      "destination": "/developer-support/release-notes/portal"
    },
    {
      "source": "/product-stack/tyk-enterprise-developer-portal/release-notes/portal-1.8.3",
      "destination": "/developer-support/release-notes/portal"
    },
    {
      "source": "/product-stack/tyk-enterprise-developer-portal/release-notes/portal-1.8.4",
      "destination": "/developer-support/release-notes/portal"
    },
    {
      "source": "/product-stack/tyk-enterprise-developer-portal/release-notes/portal-1.8.5",
      "destination": "/developer-support/release-notes/portal"
    },
    {
      "source": "/product-stack/tyk-enterprise-developer-portal/release-notes/portal-1.9.0",
      "destination": "/developer-support/release-notes/portal"
    },
    {
      "source": "/release-notes/mdcb/mdcb",
      "destination": "/developer-support/release-notes/mdcb"
    },
    {
      "source": "/release-notes/mdcb",
      "destination": "/developer-support/release-notes/mdcb"
    },
    {
      "source": "/product-stack/tyk-enterprise-mdcb/release-notes/version-2.4",
      "destination": "/developer-support/release-notes/mdcb"
    },
    {
      "source": "/product-stack/tyk-enterprise-mdcb/release-notes/version-2.5",
      "destination": "/developer-support/release-notes/mdcb"
    },
    {
      "source": "/product-stack/tyk-enterprise-mdcb/release-notes/version-2.6",
      "destination": "/developer-support/release-notes/mdcb"
    },
    {
      "source": "/product-stack/tyk-enterprise-mdcb/release-notes/version-2.7",
      "destination": "/developer-support/release-notes/mdcb"
    },
    {
      "source": "/release-notes/mdcb-2.0",
      "destination": "/developer-support/release-notes/mdcb"
    },
    {
      "source": "/release-notes/mdcb-2.1",
      "destination": "/developer-support/release-notes/mdcb"
    },
    {
      "source": "/release-notes/mdcb-2.2",
      "destination": "/developer-support/release-notes/mdcb"
    },
    {
      "source": "/release-notes/mdcb-2.3",
      "destination": "/developer-support/release-notes/mdcb"
    },
    {
      "source": "/release-notes/mdcb-2.4",
      "destination": "/developer-support/release-notes/mdcb"
    },
    {
      "source": "/release-notes/mdcb-2.5",
      "destination": "/developer-support/release-notes/mdcb"
    },
    {
      "source": "/release-notes/mdcb-2.6",
      "destination": "/developer-support/release-notes/mdcb"
    },
    {
      "source": "/product-stack/tyk-pump/release-notes/pump-1.10",
      "destination": "/developer-support/release-notes/pump"
    },
    {
      "source": "/product-stack/tyk-pump/release-notes/pump-1.11",
      "destination": "/developer-support/release-notes/pump"
    },
    {
      "source": "/product-stack/tyk-pump/release-notes/pump-1.9",
      "destination": "/developer-support/release-notes/pump"
    },
    {
      "source": "/release-notes/pump-1.8",
      "destination": "/developer-support/release-notes/pump"
    },
    {
      "source": "/product-stack/tyk-sync/release-notes/sync-1.4",
      "destination": "/developer-support/release-notes/sync"
    },
    {
      "source": "/product-stack/tyk-sync/release-notes/sync-1.5",
      "destination": "/developer-support/release-notes/sync"
    },
    {
      "source": "/product-stack/tyk-sync/release-notes/sync-2.0",
      "destination": "/developer-support/release-notes/sync"
    },
    {
      "source": "/product-stack/tyk-identity-broker/release-notes/tib-v1.6",
      "destination": "/developer-support/release-notes/tib"
    },
    {
      "source": "/product-stack/tyk-gateway/release-notes/overview",
      "destination": "/developer-support/release-notes/gateway"
    },
    {
      "source": "/product-stack/tyk-gateway/release-notes/version-3.0",
      "destination": "/developer-support/release-notes/gateway"
    },
    {
      "source": "/product-stack/tyk-gateway/release-notes/version-3.1",
      "destination": "/developer-support/release-notes/gateway"
    },
    {
      "source": "/product-stack/tyk-gateway/release-notes/version-3.2",
      "destination": "/developer-support/release-notes/gateway"
    },
    {
      "source": "/product-stack/tyk-gateway/release-notes/version-4.0",
      "destination": "/developer-support/release-notes/gateway"
    },
    {
      "source": "/product-stack/tyk-gateway/release-notes/version-4.1",
      "destination": "/developer-support/release-notes/gateway"
    },
    {
      "source": "/product-stack/tyk-gateway/release-notes/version-4.2",
      "destination": "/developer-support/release-notes/gateway"
    },
    {
      "source": "/product-stack/tyk-gateway/release-notes/version-4.3",
      "destination": "/developer-support/release-notes/gateway"
    },
    {
      "source": "/product-stack/tyk-gateway/release-notes/version-5.0",
      "destination": "/developer-support/release-notes/gateway"
    },
    {
      "source": "/product-stack/tyk-gateway/release-notes/version-5.1",
      "destination": "/developer-support/release-notes/gateway"
    },
    {
      "source": "/product-stack/tyk-gateway/release-notes/version-5.2",
      "destination": "/developer-support/release-notes/gateway"
    },
    {
      "source": "/product-stack/tyk-gateway/release-notes/version-5.3",
      "destination": "/developer-support/release-notes/gateway"
    },
    {
      "source": "/product-stack/tyk-gateway/release-notes/version-5.4",
      "destination": "/developer-support/release-notes/gateway"
    },
    {
      "source": "/product-stack/tyk-gateway/release-notes/version-5.5",
      "destination": "/developer-support/release-notes/gateway"
    },
    {
      "source": "/product-stack/tyk-gateway/release-notes/version-5.6",
      "destination": "/developer-support/release-notes/gateway"
    },
    {
      "source": "/product-stack/tyk-gateway/release-notes/version-5.7",
      "destination": "/developer-support/release-notes/gateway"
    },
    {
      "source": "/release-notes/version-3.0",
      "destination": "/developer-support/release-notes/gateway"
    },
    {
      "source": "/release-notes/version-3.1",
      "destination": "/developer-support/release-notes/gateway"
    },
    {
      "source": "/release-notes/version-3.2",
      "destination": "/developer-support/release-notes/gateway"
    },
    {
      "source": "/release-notes/version-4.0",
      "destination": "/developer-support/release-notes/gateway"
    },
    {
      "source": "/release-notes/version-4.1",
      "destination": "/developer-support/release-notes/gateway"
    },
    {
      "source": "/release-notes/version-4.2",
      "destination": "/developer-support/release-notes/gateway"
    },
    {
      "source": "/release-notes/version-4.3",
      "destination": "/developer-support/release-notes/gateway"
    },
    {
      "source": "/release-notes/version-5.0",
      "destination": "/developer-support/release-notes/gateway"
    },
    {
      "source": "/release-notes/version-5.1",
      "destination": "/developer-support/release-notes/gateway"
    },
    {
      "source": "/product-stack/tyk-dashboard/release-notes/old-releases/version-2.4",
      "destination": "/developer-support/release-notes/archived"
    },
    {
      "source": "/product-stack/tyk-dashboard/release-notes/old-releases/version-2.5",
      "destination": "/developer-support/release-notes/archived"
    },
    {
      "source": "/product-stack/tyk-dashboard/release-notes/old-releases/version-2.6",
      "destination": "/developer-support/release-notes/archived"
    },
    {
      "source": "/product-stack/tyk-dashboard/release-notes/old-releases/version-2.7",
      "destination": "/developer-support/release-notes/archived"
    },
    {
      "source": "/product-stack/tyk-dashboard/release-notes/old-releases/version-2.8",
      "destination": "/developer-support/release-notes/archived"
    },
    {
      "source": "/product-stack/tyk-dashboard/release-notes/old-releases/version-2.9",
      "destination": "/developer-support/release-notes/archived"
    },
    {
      "source": "/release-notes/version-2.4",
      "destination": "/developer-support/release-notes/archived"
    },
    {
      "source": "/release-notes/version-2.5",
      "destination": "/developer-support/release-notes/archived"
    },
    {
      "source": "/release-notes/version-2.6",
      "destination": "/developer-support/release-notes/archived"
    },
    {
      "source": "/release-notes/version-2.7",
      "destination": "/developer-support/release-notes/archived"
    },
    {
      "source": "/release-notes/version-2.8",
      "destination": "/developer-support/release-notes/archived"
    },
    {
      "source": "/release-notes/version-2.9",
      "destination": "/developer-support/release-notes/archived"
    },
    {
      "source": "/product-stack/tyk-dashboard/release-notes/archived-releases/version-2.4",
      "destination": "/developer-support/release-notes/archived"
    },
    {
      "source": "/product-stack/tyk-dashboard/release-notes/archived-releases/version-2.5",
      "destination": "/developer-support/release-notes/archived"
    },
    {
      "source": "/product-stack/tyk-dashboard/release-notes/archived-releases/version-2.6",
      "destination": "/developer-support/release-notes/archived"
    },
    {
      "source": "/product-stack/tyk-dashboard/release-notes/archived-releases/version-2.7",
      "destination": "/developer-support/release-notes/archived"
    },
    {
      "source": "/product-stack/tyk-dashboard/release-notes/archived-releases/version-2.8",
      "destination": "/developer-support/release-notes/archived"
    },
    {
      "source": "/product-stack/tyk-dashboard/release-notes/archived-releases/version-2.9",
      "destination": "/developer-support/release-notes/archived"
    },
    {
      "source": "/product-stack/tyk-gateway/release-notes/archived-releases/version-2.4",
      "destination": "/developer-support/release-notes/archived"
    },
    {
      "source": "/product-stack/tyk-gateway/release-notes/archived-releases/version-2.5",
      "destination": "/developer-support/release-notes/archived"
    },
    {
      "source": "/product-stack/tyk-gateway/release-notes/archived-releases/version-2.6",
      "destination": "/developer-support/release-notes/archived"
    },
    {
      "source": "/product-stack/tyk-gateway/release-notes/archived-releases/version-2.7",
      "destination": "/developer-support/release-notes/archived"
    },
    {
      "source": "/product-stack/tyk-gateway/release-notes/archived-releases/version-2.8",
      "destination": "/developer-support/release-notes/archived"
    },
    {
      "source": "/product-stack/tyk-gateway/release-notes/archived-releases/version-2.9",
      "destination": "/developer-support/release-notes/archived"
    },
    {
      "source": "/product-stack/tyk-gateway/release-notes/archived-releases/upgrading-v2-3-v2-2",
      "destination": "/developer-support/release-notes/archived"
    },
    {
      "source": "/upgrading-v2-3-v2-2",
      "destination": "/developer-support/release-notes/archived"
    },
    {
      "source": "/product-stack/tyk-operator/release-notes/operator-0.16",
      "destination": "/developer-support/release-notes/operator"
    },
    {
      "source": "/product-stack/tyk-operator/release-notes/operator-0.17",
      "destination": "/developer-support/release-notes/operator"
    },
    {
      "source": "/product-stack/tyk-operator/release-notes/operator-0.18",
      "destination": "/developer-support/release-notes/operator"
    },
    {
      "source": "/product-stack/tyk-operator/release-notes/operator-1.0",
      "destination": "/developer-support/release-notes/operator"
    },
    {
      "source": "/product-stack/tyk-operator/release-notes/operator-1.1",
      "destination": "/developer-support/release-notes/operator"
    },
    {
      "source": "/product-stack/tyk-operator/release-notes/overview",
      "destination": "/developer-support/release-notes/operator"
    },
    {
      "source": "/frequently-asked-questions/using-early-access-features",
      "destination": "/developer-support/release-types/early-access-feature"
    },
    {
      "source": "/developer-support/special-releases-and-features/early-access-features",
      "destination": "/developer-support/release-types/early-access-feature"
    },
    {
      "source": "/frequently-asked-questions/long-term-support-releases",
      "destination": "/developer-support/release-types/long-term-support"
    },
    {
      "source": "/developer-support/long-term-support-releases",
      "destination": "/developer-support/release-types/long-term-support"
    },
    {
      "source": "/developer-support/special-releases-and-features/long-term-support-releases",
      "destination": "/developer-support/release-types/long-term-support"
    },
    {
      "source": "/developer-support/release-notes/special-releases",
      "destination": "/developer-support/release-types/long-term-support"
    },
    {
      "source": "/developer-support/special-releases-and-features/lab-releases",
      "destination": "/developer-support/release-types/lab-release"
    },
    {
      "source": "/developer-support/special-releases-and-features/fips-release",
      "destination": "/developer-support/release-types/fips-release"
    },
    {
      "source": "/tyk-dashboard-v1-0/configuration",
      "destination": "/tyk-dashboard/configuration"
    },
    {
      "source": "/tyk-dashboard-v1-0/tyk-dashboard-configuration",
      "destination": "/tyk-dashboard/configuration"
    },
    {
      "source": "/tyk-configuration-reference/tyk-dashboard-configuration-options",
      "destination": "/tyk-dashboard/configuration"
    },
    {
      "source": "/configure/tyk-dashboard-configuration-options",
      "destination": "/tyk-dashboard/configuration"
    },
    {
      "source": "/configure/dashboard-env-variables",
      "destination": "/tyk-dashboard/configuration"
    },
    {
      "source": "/advanced-configuration/integrate/3rd-party-identity-providers/tib-rest-api",
      "destination": "/tyk-identity-broker/tib-rest-api"
    },
    {
      "source": "/integrate/3rd-party-identity-providers/tib-rest-api",
      "destination": "/tyk-identity-broker/tib-rest-api"
    },
    {
      "source": "/planning-for-production/database-settings/postgresql",
      "destination": "/planning-for-production/database-settings"
    },
    {
      "source": "/planning-for-production/database-settings/sql",
      "destination": "/planning-for-production/database-settings"
    },
    {
      "source": "/planning-for-production/database-settings/mongodb",
      "destination": "/planning-for-production/database-settings"
    },
    {
      "source": "/planning-for-production/database-settings/mongodb-sizing",
      "destination": "/planning-for-production/database-settings"
    },
    {
      "source": "/planning-for-production/redis-mongodb",
      "destination": "/planning-for-production/database-settings"
    },
    {
      "source": "/planning-for-production/redis-mongodb-sizing",
      "destination": "/planning-for-production/database-settings"
    },
    {
      "source": "/planning-for-production/redis-sizing",
      "destination": "/planning-for-production/database-settings"
    },
    {
      "source": "/analyse/redis-mongodb-sizing",
      "destination": "/planning-for-production/database-settings"
    },
    {
      "source": "/planning-for-production/redis",
      "destination": "/planning-for-production/database-settings"
    },
    {
      "source": "/analytics-and-reporting/redis-mongodb-sizing",
      "destination": "/planning-for-production/database-settings"
    },
    {
      "source": "/planning-for-production/monitoring",
      "destination": "/planning-for-production/monitoring/tyk-components"
    },
    {
      "source": "/tyk-rest-api/health-checking",
      "destination": "/planning-for-production/ensure-high-availability/health-check"
    },
    {
      "source": "/product-stack/tyk-gateway/middleware/circuit-breaker-tyk-classic",
      "destination": "/planning-for-production/ensure-high-availability/circuit-breakers"
    },
    {
      "source": "/product-stack/tyk-gateway/middleware/circuit-breaker-tyk-oas",
      "destination": "/planning-for-production/ensure-high-availability/circuit-breakers"
    },
    {
      "source": "/ensure-high-availability/circuit-breakers",
      "destination": "/planning-for-production/ensure-high-availability/circuit-breakers"
    },
    {
      "source": "/planning-for-production/ensure-high-availability/service-discovery/examples",
      "destination": "/planning-for-production/ensure-high-availability/service-discovery"
    },
    {
      "source": "/product-stack/tyk-gateway/middleware/enforced-timeout-tyk-classic",
      "destination": "/planning-for-production/ensure-high-availability/enforced-timeouts"
    },
    {
      "source": "/product-stack/tyk-gateway/middleware/enforced-timeout-tyk-oas",
      "destination": "/planning-for-production/ensure-high-availability/enforced-timeouts"
    },
    {
      "source": "/ensure-high-availability/load-balancing",
      "destination": "/planning-for-production/ensure-high-availability/load-balancing"
    },
    {
      "source": "/tyk-dashboard/open-policy-agent",
      "destination": "/api-management/dashboard-configuration"
    },
    {
      "source": "/tyk-dashboard/opa-rules",
      "destination": "/api-management/dashboard-configuration"
    },
    {
      "source": "/product-stack/tyk-dashboard/advanced-configurations/open-policy-agent/opa-permissions-example",
      "destination": "/api-management/dashboard-configuration"
    },
    {
      "source": "/concepts/tyk-components/dashboard",
      "destination": "/api-management/dashboard-configuration"
    },
    {
      "source": "/getting-started/tyk-components/dashboard",
      "destination": "/api-management/dashboard-configuration"
    },
    {
      "source": "/tyk-dashboard",
      "destination": "/api-management/dashboard-configuration"
    },
    {
      "source": "/getting-started/key-concepts/dashboard-api",
      "destination": "/api-management/dashboard-configuration"
    },
    {
      "source": "/tyk-apis/tyk-dashboard-api/pagination",
      "destination": "/api-management/dashboard-configuration"
    },
    {
      "source": "/tyk-apis/tyk-dashboard-api/api-definitions",
      "destination": "/api-management/dashboard-configuration"
    },
    {
      "source": "/tyk-apis/tyk-dashboard-api/data-graphs-api",
      "destination": "/api-management/dashboard-configuration"
    },
    {
      "source": "/tyk-apis/tyk-dashboard-api/analytics",
      "destination": "/api-management/dashboard-configuration"
    },
    {
      "source": "/tyk-dashboard-api/users",
      "destination": "/api-management/dashboard-configuration"
    },
    {
      "source": "/tyk-apis/tyk-dashboard-api/users",
      "destination": "/api-management/dashboard-configuration"
    },
    {
      "source": "/tyk-apis/tyk-dashboard-api/user-groups",
      "destination": "/api-management/dashboard-configuration"
    },
    {
      "source": "/tyk-dashboard-api/org/permissions",
      "destination": "/api-management/dashboard-configuration"
    },
    {
      "source": "/tyk-apis/tyk-dashboard-api/org/permissions",
      "destination": "/api-management/dashboard-configuration"
    },
    {
      "source": "/tyk-apis/tyk-dashboard-api/api-keys",
      "destination": "/api-management/dashboard-configuration"
    },
    {
      "source": "/tyk-dashboard-api/api-tokens",
      "destination": "/api-management/dashboard-configuration"
    },
    {
      "source": "/tyk-apis/tyk-dashboard-api/basic-authentication",
      "destination": "/api-management/dashboard-configuration"
    },
    {
      "source": "/tyk-apis/tyk-dashboard-api/oauth-key-management",
      "destination": "/api-management/dashboard-configuration"
    },
    {
      "source": "/tyk-apis/tyk-dashboard-api/sso",
      "destination": "/api-management/dashboard-configuration"
    },
    {
      "source": "/tyk-apis/tyk-dashboard-api/web-hooks",
      "destination": "/api-management/dashboard-configuration"
    },
    {
      "source": "/tyk-dashboard-api/org/opa",
      "destination": "/api-management/dashboard-configuration"
    },
    {
      "source": "/tyk-apis/tyk-dashboard-api/org/opa",
      "destination": "/api-management/dashboard-configuration"
    },
    {
      "source": "/tyk-apis/tyk-dashboard-admin-api/organisations",
      "destination": "/api-management/dashboard-configuration"
    },
    {
      "source": "/dashboard-admin-api/organisations",
      "destination": "/api-management/dashboard-configuration"
    },
    {
      "source": "/tyk-apis/tyk-dashboard-admin-api/users",
      "destination": "/api-management/dashboard-configuration"
    },
    {
      "source": "/tyk-apis/tyk-dashboard-admin-api/sso",
      "destination": "/api-management/dashboard-configuration"
    },
    {
      "source": "/tyk-apis/tyk-dashboard-api/dashboard-url-reload",
      "destination": "/api-management/dashboard-configuration"
    },
    {
      "source": "/tyk-apis/tyk-dashboard-admin-api/export",
      "destination": "/api-management/dashboard-configuration"
    },
    {
      "source": "/tyk-apis/tyk-dashboard-admin-api/import",
      "destination": "/api-management/dashboard-configuration"
    },
    {
      "source": "/advanced-configuration/transform-traffic/endpoint-designer",
      "destination": "/api-management/dashboard-configuration"
    },
    {
      "source": "/transform-traffic/endpoint-designer",
      "destination": "/api-management/dashboard-configuration"
    },
    {
      "source": "/tyk-dashboard/getting-started",
      "destination": "/api-management/dashboard-configuration"
    },
    {
      "source": "/basic-config-and-security/security/dashboard",
      "destination": "/api-management/dashboard-configuration"
    },
    {
      "source": "/analyse",
      "destination": "/api-management/dashboard-configuration"
    },
    {
      "source": "/tyk-stack/tyk-pump/tyk-dash-analytics",
      "destination": "/api-management/dashboard-configuration"
    },
    {
      "source": "/tyk-dashboard-analytics",
      "destination": "/api-management/dashboard-configuration"
    },
    {
      "source": "/analytics-and-reporting/traffic-overview",
      "destination": "/api-management/dashboard-configuration"
    },
    {
      "source": "/tyk-dashboard-analytics/traffic-overview",
      "destination": "/api-management/dashboard-configuration"
    },
    {
      "source": "/analytics-and-reporting/log-browser",
      "destination": "/api-management/dashboard-configuration"
    },
    {
      "source": "/tyk-stack/tyk-manager/analytics/log-browser",
      "destination": "/api-management/dashboard-configuration"
    },
    {
      "source": "/tyk-dashboard-analytics/traffic-per-api",
      "destination": "/api-management/dashboard-configuration"
    },
    {
      "source": "/analytics-and-reporting/traffic-per-api",
      "destination": "/api-management/dashboard-configuration"
    },
    {
      "source": "/tyk-dashboard-analytics/traffic-per-token",
      "destination": "/api-management/dashboard-configuration"
    },
    {
      "source": "/analytics-and-reporting/traffic-per-token",
      "destination": "/api-management/dashboard-configuration"
    },
    {
      "source": "/product-stack/tyk-dashboard/advanced-configurations/analytics/activity-by-endpoint",
      "destination": "/api-management/dashboard-configuration"
    },
    {
      "source": "/tyk-stack/tyk-manager/analytics/geographic-distribution",
      "destination": "/api-management/dashboard-configuration"
    },
    {
      "source": "/analytics-and-reporting/geographic-distribution",
      "destination": "/api-management/dashboard-configuration"
    },
    {
      "source": "/analytics-and-reporting/error-overview",
      "destination": "/api-management/dashboard-configuration"
    },
    {
      "source": "/tyk-dashboard-analytics/error-overview",
      "destination": "/api-management/dashboard-configuration"
    },
    {
      "source": "/tyk-dashboard-analytics/traffic-per-oauth-client",
      "destination": "/api-management/dashboard-configuration"
    },
    {
      "source": "/analytics-and-reporting/traffic-per-oauth-client",
      "destination": "/api-management/dashboard-configuration"
    },
    {
      "source": "/product-stack/tyk-dashboard/advanced-configurations/templates/template-overview",
      "destination": "/api-management/dashboard-configuration"
    },
    {
      "source": "/product-stack/tyk-dashboard/advanced-configurations/templates/template-designer",
      "destination": "/api-management/dashboard-configuration"
    },
    {
      "source": "/product-stack/tyk-dashboard/advanced-configurations/templates/template-api",
      "destination": "/api-management/dashboard-configuration"
    },
    {
      "source": "/product-stack/tyk-dashboard/advanced-configurations/api-categories",
      "destination": "/api-management/dashboard-configuration"
    },
    {
      "source": "/basic-config-and-security/security/dashboard/dashboard-api-security",
      "destination": "/api-management/dashboard-configuration"
    },
    {
      "source": "/basic-config-and-security/security/dashboard/dashboard-admin-api",
      "destination": "/api-management/dashboard-configuration"
    },
    {
      "source": "/basic-config-and-security/security/dashboard/organisations",
      "destination": "/api-management/dashboard-configuration"
    },
    {
      "source": "/product-stack/tyk-dashboard/advanced-configurations/analytics/audit-log",
      "destination": "/api-management/dashboard-configuration"
    },
    {
      "source": "/tyk-dashboard/database-options",
      "destination": "/api-management/dashboard-configuration"
    },
    {
      "source": "/product-stack/tyk-dashboard/advanced-configurations/data-storage-configuration",
      "destination": "/api-management/dashboard-configuration"
    },
    {
      "source": "/basic-config-and-security/control-limit-traffic/request-throttling",
      "destination": "/api-management/request-throttling"
    },
    {
      "source": "/basic-config-and-security/reduce-latency",
      "destination": "/api-management/response-caching"
    },
    {
      "source": "/basic-config-and-security/reduce-latency/caching",
      "destination": "/api-management/response-caching"
    },
    {
      "source": "/basic-config-and-security/reduce-latency/caching/advanced-cache",
      "destination": "/api-management/response-caching"
    },
    {
      "source": "/basic-config-and-security/reduce-latency/caching/global-cache",
      "destination": "/api-management/response-caching"
    },
    {
      "source": "/basic-config-and-security/reduce-latency/caching/invalidate-cache",
      "destination": "/api-management/response-caching"
    },
    {
      "source": "/basic-config-and-security/reduce-latency/caching/optimise-cache",
      "destination": "/api-management/response-caching"
    },
    {
      "source": "/basic-config-and-security/reduce-latency/caching/upstream-controlled-cache",
      "destination": "/api-management/response-caching"
    },
    {
      "source": "/product-stack/tyk-gateway/middleware/endpoint-cache-tyk-classic",
      "destination": "/api-management/response-caching"
    },
    {
      "source": "/product-stack/tyk-gateway/middleware/endpoint-cache-tyk-oas",
      "destination": "/api-management/response-caching"
    },
    {
      "source": "/api-management/gateway-optimizations",
      "destination": "/api-management/response-caching"
    },
    {
      "source": "/product-stack/tyk-gateway/advanced-configurations/distributed-tracing/observability",
      "destination": "/api-management/logs-metrics"
    },
    {
      "source": "/product-stack/tyk-gateway/basic-config-and-security/logging-api-traffic/logging-api-traffic",
      "destination": "/api-management/logs-metrics"
    },
    {
      "source": "/product-stack/tyk-gateway/basic-config-and-security/logging-api-traffic/detailed-recording",
      "destination": "/api-management/logs-metrics"
    },
    {
      "source": "/product-stack/tyk-gateway/middleware/do-not-track-middleware",
      "destination": "/api-management/logs-metrics"
    },
    {
      "source": "/product-stack/tyk-gateway/middleware/do-not-track-tyk-oas",
      "destination": "/api-management/logs-metrics"
    },
    {
      "source": "/product-stack/tyk-gateway/middleware/do-not-track-tyk-classic",
      "destination": "/api-management/logs-metrics"
    },
    {
      "source": "/basic-config-and-security/report-monitor-trigger-events/instrumentation",
      "destination": "/api-management/logs-metrics"
    },
    {
      "source": "/log-data",
      "destination": "/api-management/logs-metrics"
    },
    {
      "source": "/product-stack/tyk-gateway/advanced-configurations/distributed-tracing/open-telemetry/open-telemetry-overview",
      "destination": "/api-management/logs-metrics"
    },
    {
      "source": "/product-stack/tyk-gateway/advanced-configurations/distributed-tracing/open-telemetry/otel_datadog",
      "destination": "/api-management/logs-metrics"
    },
    {
      "source": "/product-stack/tyk-gateway/advanced-configurations/distributed-tracing/open-telemetry/otel_dynatrace",
      "destination": "/api-management/logs-metrics"
    },
    {
      "source": "/product-stack/tyk-gateway/advanced-configurations/distributed-tracing/open-telemetry/otel_elastic",
      "destination": "/api-management/logs-metrics"
    },
    {
      "source": "/product-stack/tyk-gateway/advanced-configurations/distributed-tracing/open-telemetry/otel_jaeger",
      "destination": "/api-management/logs-metrics"
    },
    {
      "source": "/product-stack/tyk-gateway/advanced-configurations/distributed-tracing/open-telemetry/otel_jaeger_k8s",
      "destination": "/api-management/logs-metrics"
    },
    {
      "source": "/product-stack/tyk-gateway/advanced-configurations/distributed-tracing/open-telemetry/otel_new_relic",
      "destination": "/api-management/logs-metrics"
    },
    {
      "source": "/product-stack/tyk-gateway/advanced-configurations/distributed-tracing/open-tracing/open-tracing-overview",
      "destination": "/api-management/logs-metrics"
    },
    {
      "source": "/product-stack/tyk-gateway/advanced-configurations/distributed-tracing/open-tracing/jaeger",
      "destination": "/api-management/logs-metrics"
    },
    {
      "source": "/product-stack/tyk-gateway/advanced-configurations/distributed-tracing/open-tracing/newrelic",
      "destination": "/api-management/logs-metrics"
    },
    {
      "source": "/product-stack/tyk-gateway/advanced-configurations/distributed-tracing/open-tracing/zipkin",
      "destination": "/api-management/logs-metrics"
    },
    {
      "source": "/product-stack/tyk-gateway/advanced-configurations/distributed-tracing/distributed-tracing-overview",
      "destination": "/api-management/logs-metrics"
    },
    {
      "source": "/report-monitor-trigger-events/instrumentation",
      "destination": "/api-management/logs-metrics"
    },
    {
      "source": "/advanced-configuration/log-data",
      "destination": "/api-management/logs-metrics"
    },
    {
      "source": "/advanced-configuration/opentracing",
      "destination": "/api-management/logs-metrics"
    },
    {
      "source": "/advanced-configuration/distributed-tracing/jaeger",
      "destination": "/api-management/logs-metrics"
    },
    {
      "source": "/advanced-configuration/distributed-tracing/newrelic",
      "destination": "/api-management/logs-metrics"
    },
    {
      "source": "/advanced-configuration/distributed-tracing/zipkin",
      "destination": "/api-management/logs-metrics"
    },
    {
      "source": "/advanced-configuration/manage-multiple-environments/with-tyk-cloud-classic",
      "destination": "/api-management/multiple-environments"
    },
    {
      "source": "/manage-multiple-environments",
      "destination": "/api-management/multiple-environments"
    },
    {
      "source": "/advanced-configuration/manage-multiple-environments",
      "destination": "/api-management/multiple-environments"
    },
    {
      "source": "/advanced-configuration/manage-multiple-environments/move-apis-between-environments",
      "destination": "/api-management/multiple-environments"
    },
    {
      "source": "/advanced-configuration/manage-multiple-environments/move-keys-between-environments",
      "destination": "/api-management/multiple-environments"
    },
    {
      "source": "/advanced-configuration/manage-multiple-environments/move-policies-between-environments",
      "destination": "/api-management/multiple-environments"
    },
    {
      "source": "/advanced-configuration/manage-multiple-environments/with-tyk-multi-cloud",
      "destination": "/api-management/multiple-environments"
    },
    {
      "source": "/advanced-configuration/manage-multiple-environments/with-tyk-on-premises",
      "destination": "/api-management/multiple-environments"
    },
    {
      "source": "/control-limit-traffic/request-quotas",
      "destination": "/api-management/request-quotas"
    },
    {
      "source": "/basic-config-and-security/control-limit-traffic/request-quotas",
      "destination": "/api-management/request-quotas"
    },
    {
      "source": "/product-stack/tyk-streaming/configuration/overview",
      "destination": "/api-management/stream-config"
    },
    {
      "source": "/product-stack/tyk-streaming/configuration/inputs/overview",
      "destination": "/api-management/stream-config"
    },
    {
      "source": "/product-stack/tyk-streaming/configuration/inputs/broker",
      "destination": "/api-management/stream-config"
    },
    {
      "source": "/product-stack/tyk-streaming/configuration/inputs/http-client",
      "destination": "/api-management/stream-config"
    },
    {
      "source": "/product-stack/tyk-streaming/configuration/inputs/http-server",
      "destination": "/api-management/stream-config"
    },
    {
      "source": "/product-stack/tyk-streaming/configuration/inputs/kafka",
      "destination": "/api-management/stream-config"
    },
    {
      "source": "/product-stack/tyk-streaming/configuration/outputs/overview",
      "destination": "/api-management/stream-config"
    },
    {
      "source": "/product-stack/tyk-streaming/configuration/outputs/broker",
      "destination": "/api-management/stream-config"
    },
    {
      "source": "/product-stack/tyk-streaming/configuration/outputs/http-client",
      "destination": "/api-management/stream-config"
    },
    {
      "source": "/product-stack/tyk-streaming/configuration/outputs/http-server",
      "destination": "/api-management/stream-config"
    },
    {
      "source": "/product-stack/tyk-streaming/configuration/outputs/kafka",
      "destination": "/api-management/stream-config"
    },
    {
      "source": "/product-stack/tyk-streaming/configuration/processors/overview",
      "destination": "/api-management/stream-config"
    },
    {
      "source": "/product-stack/tyk-streaming/configuration/processors/avro",
      "destination": "/api-management/stream-config"
    },
    {
      "source": "/product-stack/tyk-streaming/configuration/scanners/overview",
      "destination": "/api-management/stream-config"
    },
    {
      "source": "/product-stack/tyk-streaming/configuration/scanners/csv",
      "destination": "/api-management/stream-config"
    },
    {
      "source": "/product-stack/tyk-streaming/configuration/scanners/lines",
      "destination": "/api-management/stream-config"
    },
    {
      "source": "/product-stack/tyk-streaming/configuration/scanners/re-match",
      "destination": "/api-management/stream-config"
    },
    {
      "source": "/product-stack/tyk-streaming/configuration/scanners/switch",
      "destination": "/api-management/stream-config"
    },
    {
      "source": "/product-stack/tyk-streaming/configuration/common-configuration/batching",
      "destination": "/api-management/stream-config"
    },
    {
      "source": "/product-stack/tyk-streaming/configuration/common-configuration/field-paths",
      "destination": "/api-management/stream-config"
    },
    {
      "source": "/product-stack/tyk-streaming/configuration/common-configuration/processing-pipelines",
      "destination": "/api-management/stream-config"
    },
    {
      "source": "/product-stack/tyk-streaming/configuration/common-configuration/secrets",
      "destination": "/api-management/stream-config"
    },
    {
      "source": "/getting-started/key-concepts/rbac",
      "destination": "/api-management/user-management"
    },
    {
      "source": "/tyk-dashboard/rbac",
      "destination": "/api-management/user-management"
    },
    {
      "source": "/reference-docs/user-roles",
      "destination": "/api-management/user-management"
    },
    {
      "source": "/basic-config-and-security/security/dashboard/user-roles",
      "destination": "/api-management/user-management"
    },
    {
      "source": "/basic-config-and-security/security/dashboard/create-users",
      "destination": "/api-management/user-management"
    },
    {
      "source": "/basic-config-and-security/security/dashboard/create-user-groups",
      "destination": "/api-management/user-management"
    },
    {
      "source": "/basic-config-and-security/security/dashboard/search-users",
      "destination": "/api-management/user-management"
    },
    {
      "source": "/basic-config-and-security/security/password-policy",
      "destination": "/api-management/user-management"
    },
    {
      "source": "/product-stack/tyk-dashboard/advanced-configurations/user-management/api-ownership",
      "destination": "/api-management/user-management"
    },
    {
      "source": "/basic-config-and-security/security/authentication-authorization/physical-key-expiry",
      "destination": "/api-management/policies"
    },
    {
      "source": "/basic-config-and-security/security/authentication-authorization/physical-token-expiry",
      "destination": "/api-management/policies"
    },
    {
      "source": "/getting-started/key-concepts/what-is-a-session-object",
      "destination": "/api-management/policies"
    },
    {
      "source": "/getting-started/key-concepts/session-meta-data",
      "destination": "/api-management/policies"
    },
    {
      "source": "/concepts/session-meta-data",
      "destination": "/api-management/policies"
    },
    {
      "source": "/concepts/what-is-a-session-object",
      "destination": "/api-management/policies"
    },
    {
      "source": "/security/security-policies",
      "destination": "/api-management/policies"
    },
    {
      "source": "/basic-config-and-security/security/security-policies",
      "destination": "/api-management/policies"
    },
    {
      "source": "/security/security-policies/policies-guide",
      "destination": "/api-management/policies"
    },
    {
      "source": "/basic-config-and-security/security/security-policies/partitioned-policies",
      "destination": "/api-management/policies"
    },
    {
      "source": "/security/security-policies/partitioned-policies",
      "destination": "/api-management/policies"
    },
    {
      "source": "/basic-config-and-security/security/security-policies/secure-apis-method-path",
      "destination": "/api-management/policies"
    },
    {
      "source": "/basic-config-and-security/security/security-policies/policies-guide",
      "destination": "/api-management/policies"
    },
    {
      "source": "/security/security-policies/secure-apis-method-path",
      "destination": "/api-management/policies"
    },
    {
      "source": "/getting-started/key-concepts/what-is-a-security-policy",
      "destination": "/api-management/policies"
    },
    {
      "source": "/basic-config-and-security/control-limit-traffic/key-expiry",
      "destination": "/api-management/policies"
    },
    {
      "source": "/basic-config-and-security/security/key-hashing",
      "destination": "/api-management/policies"
    },
    {
      "source": "/basic-config-and-security/security/key-level-security",
      "destination": "/api-management/policies"
    },
    {
      "source": "/basic-config-and-security",
      "destination": "/api-management/policies"
    },
    {
      "source": "/tyk-apis/tyk-gateway-api/token-session-object-details",
      "destination": "/api-management/policies"
    },
    {
      "source": "/advanced-configuration/integrate/api-auth-mode/json-web-tokens",
      "destination": "/api-management/security-best-practices"
    },
    {
      "source": "/security",
      "destination": "/api-management/security-best-practices"
    },
    {
      "source": "/apim-best-practice/overview",
      "destination": "/api-management/security-best-practices"
    },
    {
      "source": "/apim-best-practice/api-security-best-practice/overview",
      "destination": "/api-management/security-best-practices"
    },
    {
      "source": "/apim-best-practice/api-security-best-practice/authentication",
      "destination": "/api-management/security-best-practices"
    },
    {
      "source": "/apim-best-practice/api-security-best-practice/authorisation",
      "destination": "/api-management/security-best-practices"
    },
    {
      "source": "/apim-best-practice/api-security-best-practice/authorisation-levels",
      "destination": "/api-management/security-best-practices"
    },
    {
      "source": "/apim-best-practice/api-security-best-practice/resource-consumption",
      "destination": "/api-management/security-best-practices"
    },
    {
      "source": "/apim-best-practice/api-security-best-practice/configuration",
      "destination": "/api-management/security-best-practices"
    },
    {
      "source": "/apim-best-practice/api-security-best-practice/governance",
      "destination": "/api-management/security-best-practices"
    },
    {
      "source": "/basic-config-and-security/security",
      "destination": "/api-management/security-best-practices"
    },
    {
      "source": "/basic-config-and-security/security/owasp-top-ten",
      "destination": "/api-management/security-best-practices"
    },
    {
      "source": "/tyk-configuration-reference/securing-system-payloads",
      "destination": "/api-management/security-best-practices"
    },
    {
      "source": "/tyk-configuration-reference/tyk-gateway-configuration-options/securing-system-payloads",
      "destination": "/api-management/security-best-practices"
    },
    {
      "source": "/integrate/3rd-party-identity-providers",
      "destination": "/api-management/external-service-integration"
    },
    {
      "source": "/getting-started/tyk-components/identity-broker",
      "destination": "/api-management/external-service-integration"
    },
    {
      "source": "/getting-started/tutorials/auth-user-for-api-access-github-oauth",
      "destination": "/api-management/external-service-integration"
    },
    {
      "source": "/advanced-configuration/integrate/sso/dashboard-login-ldap-tib",
      "destination": "/api-management/external-service-integration"
    },
    {
      "source": "/integrate/3rd-party-identity-providers/dashboard-login-ldap-tib",
      "destination": "/api-management/external-service-integration"
    },
    {
      "source": "/integrate/3rd-party-identity-providers/openldap",
      "destination": "/api-management/external-service-integration"
    },
    {
      "source": "/integrate/3rd-party-identity-providers/social/dashboard-login-with-gplus",
      "destination": "/api-management/external-service-integration"
    },
    {
      "source": "/advanced-configuration/integrate/sso/dashboard-login-azure-sso",
      "destination": "/api-management/external-service-integration"
    },
    {
      "source": "/integrate/sso/dashboard-login-okta-tib",
      "destination": "/api-management/external-service-integration"
    },
    {
      "source": "/advanced-configuration/integrate/sso/dashboard-login-okta-tib",
      "destination": "/api-management/external-service-integration"
    },
    {
      "source": "/advanced-configuration/integrate/sso/dashboard-login-keycloak-sso",
      "destination": "/api-management/external-service-integration"
    },
    {
      "source": "/concepts/tyk-components/identity-broker/rel=",
      "destination": "/api-management/external-service-integration"
    },
    {
      "source": "/getting-started/tyk-components/identity-broke",
      "destination": "/api-management/external-service-integration"
    },
    {
      "source": "/getting-started/key-concepts/tyk-components/identity-broker",
      "destination": "/api-management/external-service-integration"
    },
    {
      "source": "/concepts/tyk-components/identity-broker",
      "destination": "/api-management/external-service-integration"
    },
    {
      "source": "/getting-started/tyk-components/tyk-identity-broker/getting-started",
      "destination": "/api-management/external-service-integration"
    },
    {
      "source": "/getting-started/tyk-components/tyk-identity-broker/profiles",
      "destination": "/api-management/external-service-integration"
    },
    {
      "source": "/advanced-configuration/integrate/3rd-party-identity-providers",
      "destination": "/api-management/external-service-integration"
    },
    {
      "source": "/advanced-configuration/integrate/3rd-party-identity-providers/custom",
      "destination": "/api-management/external-service-integration"
    },
    {
      "source": "/advanced-configuration/integrate/3rd-party-identity-providers/dashboard-login-ldap-tib",
      "destination": "/api-management/external-service-integration"
    },
    {
      "source": "/advanced-configuration/integrate/3rd-party-identity-providers/ldap",
      "destination": "/api-management/external-service-integration"
    },
    {
      "source": "/advanced-configuration/integrate/3rd-party-identity-providers/social",
      "destination": "/api-management/external-service-integration"
    },
    {
      "source": "/advanced-configuration/integrate/3rd-party-identity-providers/social/app-login-with-gplus",
      "destination": "/api-management/external-service-integration"
    },
    {
      "source": "/advanced-configuration/integrate/3rd-party-identity-providers/social/dashboard-login-with-gplus",
      "destination": "/api-management/external-service-integration"
    },
    {
      "source": "/advanced-configuration/integrate/sso",
      "destination": "/api-management/external-service-integration"
    },
    {
      "source": "/product-stack/tyk-dashboard/advanced-configurations/sso/dashboard-login-keycloak-sso",
      "destination": "/api-management/external-service-integration"
    },
    {
      "source": "/tyk-identity-broker",
      "destination": "/api-management/external-service-integration"
    },
    {
      "source": "/tyk-identity-broker/getting-started",
      "destination": "/api-management/external-service-integration"
    },
    {
      "source": "/tyk-stack/tyk-identity-broker/about-profiles",
      "destination": "/api-management/external-service-integration"
    },
    {
      "source": "/tyk-stack/tyk-identity-broker/auth-user-for-api-access-github-oauth",
      "destination": "/api-management/external-service-integration"
    },
    {
      "source": "/tyk-stack/tyk-manager/sso/dashboard-login-azure-sso",
      "destination": "/api-management/external-service-integration"
    },
    {
      "source": "/tyk-stack/tyk-manager/sso/dashboard-login-okta-tib",
      "destination": "/api-management/external-service-integration"
    },
    {
      "source": "/tyk-stack/tyk-manager/sso/sso-auth0-tib",
      "destination": "/api-management/external-service-integration"
    },
    {
      "source": "/advanced-configuration/integrate",
      "destination": "/api-management/api-versioning"
    },
    {
      "source": "/advanced-configuration/integrate/api-auth-mode",
      "destination": "/api-management/api-versioning"
    },
    {
      "source": "/tyk-apis/tyk-gateway-api/api-definition-objects/versioning-endpoint",
      "destination": "/api-management/api-versioning"
    },
    {
      "source": "/getting-started/key-concepts/oas-versioning",
      "destination": "/api-management/api-versioning"
    },
    {
      "source": "/getting-started/key-concepts/versioning",
      "destination": "/api-management/api-versioning"
    },
    {
      "source": "/product-stack/tyk-gateway/advanced-configurations/api-versioning/api-versioning",
      "destination": "/api-management/api-versioning"
    },
    {
      "source": "/universal-data-graph",
      "destination": "/api-management/data-graph"
    },
    {
      "source": "/universal-data-graph/udg-concepts",
      "destination": "/api-management/data-graph"
    },
    {
      "source": "/tyk-stack/universal-data-graph/concepts/datasources",
      "destination": "/api-management/data-graph"
    },
    {
      "source": "/universal-data-graph/concepts/arguments",
      "destination": "/api-management/data-graph"
    },
    {
      "source": "/universal-data-graph/concepts/field_mappings",
      "destination": "/api-management/data-graph"
    },
    {
      "source": "/universal-data-graph/concepts/reusing_response_fields",
      "destination": "/api-management/data-graph"
    },
    {
      "source": "/universal-data-graph/concepts/header_management",
      "destination": "/api-management/data-graph"
    },
    {
      "source": "/universal-data-graph/concepts/datasources",
      "destination": "/api-management/data-graph"
    },
    {
      "source": "/universal-data-graph/datasources/graphql",
      "destination": "/api-management/data-graph"
    },
    {
      "source": "/universal-data-graph/datasources/kafka",
      "destination": "/api-management/data-graph"
    },
    {
      "source": "/universal-data-graph/datasources/rest",
      "destination": "/api-management/data-graph"
    },
    {
      "source": "/universal-data-graph/datasources/tyk",
      "destination": "/api-management/data-graph"
    },
    {
      "source": "/universal-data-graph/udg-examples",
      "destination": "/api-management/data-graph"
    },
    {
      "source": "/universal-data-graph/data-sources/tyk",
      "destination": "/api-management/data-graph"
    },
    {
      "source": "/universal-data-graph/data-sources/rest",
      "destination": "/api-management/data-graph"
    },
    {
      "source": "/universal-data-graph/data-sources/kafka",
      "destination": "/api-management/data-graph"
    },
    {
      "source": "/universal-data-graph/data-sources/graphql",
      "destination": "/api-management/data-graph"
    },
    {
      "source": "/universal-data-graph/concepts/reusing-response-fields",
      "destination": "/api-management/data-graph"
    },
    {
      "source": "/universal-data-graph/datasources",
      "destination": "/api-management/data-graph"
    },
    {
      "source": "/universal-data-graph/examples",
      "destination": "/api-management/data-graph"
    },
    {
      "source": "/universal-data-graph/udg-getting-started/header-forwarding",
      "destination": "/api-management/data-graph"
    },
    {
      "source": "/universal-data-graph/udg-getting-started/field-based-permission",
      "destination": "/api-management/data-graph"
    },
    {
      "source": "/universal-data-graph/udg-getting-started/security",
      "destination": "/api-management/data-graph"
    },
    {
      "source": "/universal-data-graph/udg-getting-started/mutations",
      "destination": "/api-management/data-graph"
    },
    {
      "source": "/universal-data-graph/udg-getting-started/connect-datasource",
      "destination": "/api-management/data-graph"
    },
    {
      "source": "/universal-data-graph/udg-getting-started/creating-schema",
      "destination": "/api-management/data-graph"
    },
    {
      "source": "/universal-data-graph/getting-started-with-udg",
      "destination": "/api-management/data-graph"
    },
    {
      "source": "/concepts/middleware-execution-order",
      "destination": "/api-management/traffic-transformation"
    },
    {
      "source": "/advanced-configuration/transform-traffic",
      "destination": "/api-management/traffic-transformation"
    },
    {
      "source": "/api-management/manage-apis/tyk-oas-api-definition/tyk-oas-middleware",
      "destination": "/api-management/traffic-transformation"
    },
    {
      "source": "/advanced-configuration/compose-apis/sample-batch-funtion",
      "destination": "/api-management/traffic-transformation"
    },
    {
      "source": "/advanced-configuration/compose-apis",
      "destination": "/api-management/traffic-transformation"
    },
    {
      "source": "/advanced-configuration/transform-traffic/validate-json",
      "destination": "/api-management/traffic-transformation"
    },
    {
      "source": "/transform-traffic/validate-json",
      "destination": "/api-management/traffic-transformation"
    },
    {
      "source": "/advanced-configuration",
      "destination": "/api-management/traffic-transformation"
    },
    {
      "source": "/product-stack/tyk-streaming/overview",
      "destination": "/api-management/event-driven-apis"
    },
    {
      "source": "/product-stack/tyk-streaming/glossary",
      "destination": "/api-management/event-driven-apis"
    },
    {
      "source": "/product-stack/tyk-streaming/key-concepts",
      "destination": "/api-management/event-driven-apis"
    },
    {
      "source": "/product-stack/tyk-streaming/streams-configuration-using-ui",
      "destination": "/api-management/event-driven-apis"
    },
    {
      "source": "/product-stack/tyk-streaming/deployment-considerations",
      "destination": "/api-management/event-driven-apis"
    },
    {
      "source": "/product-stack/tyk-streaming/developer-portal-integration",
      "destination": "/api-management/event-driven-apis"
    },
    {
      "source": "/api-management/async-apis/use-cases",
      "destination": "/api-management/event-driven-apis"
    },
    {
      "source": "/api-management/async-apis/advanced-use-cases",
      "destination": "/api-management/event-driven-apis"
    },
    {
      "source": "/product-stack/tyk-streaming/getting-started",
      "destination": "/api-management/event-driven-apis"
    },
    {
      "source": "/product-stack/tyk-streaming/configuration/inputs/amqp-0-9",
      "destination": "/api-management/event-driven-apis"
    },
    {
      "source": "/product-stack/tyk-streaming/configuration/inputs/amqp-1",
      "destination": "/api-management/event-driven-apis"
    },
    {
      "source": "/product-stack/tyk-streaming/configuration/inputs/generate",
      "destination": "/api-management/event-driven-apis"
    },
    {
      "source": "/product-stack/tyk-streaming/configuration/inputs/kafka-franz",
      "destination": "/api-management/event-driven-apis"
    },
    {
      "source": "/product-stack/tyk-streaming/configuration/inputs/mqtt",
      "destination": "/api-management/event-driven-apis"
    },
    {
      "source": "/product-stack/tyk-streaming/configuration/inputs/nats",
      "destination": "/api-management/event-driven-apis"
    },
    {
      "source": "/product-stack/tyk-streaming/configuration/inputs/nsq",
      "destination": "/api-management/event-driven-apis"
    },
    {
      "source": "/product-stack/tyk-streaming/configuration/inputs/redis-pubsub",
      "destination": "/api-management/event-driven-apis"
    },
    {
      "source": "/product-stack/tyk-streaming/configuration/outputs/amqp-0-9",
      "destination": "/api-management/event-driven-apis"
    },
    {
      "source": "/product-stack/tyk-streaming/configuration/outputs/amqp-1",
      "destination": "/api-management/event-driven-apis"
    },
    {
      "source": "/product-stack/tyk-streaming/configuration/outputs/drop_on",
      "destination": "/api-management/event-driven-apis"
    },
    {
      "source": "/product-stack/tyk-streaming/configuration/outputs/fallback",
      "destination": "/api-management/event-driven-apis"
    },
    {
      "source": "/product-stack/tyk-streaming/configuration/outputs/kafka-franz",
      "destination": "/api-management/event-driven-apis"
    },
    {
      "source": "/product-stack/tyk-streaming/configuration/outputs/mqtt",
      "destination": "/api-management/event-driven-apis"
    },
    {
      "source": "/product-stack/tyk-streaming/configuration/outputs/nats",
      "destination": "/api-management/event-driven-apis"
    },
    {
      "source": "/product-stack/tyk-streaming/configuration/outputs/nsq",
      "destination": "/api-management/event-driven-apis"
    },
    {
      "source": "/product-stack/tyk-streaming/configuration/outputs/reject",
      "destination": "/api-management/event-driven-apis"
    },
    {
      "source": "/product-stack/tyk-streaming/configuration/outputs/redis-pubsub",
      "destination": "/api-management/event-driven-apis"
    },
    {
      "source": "/product-stack/tyk-streaming/configuration/outputs/retry",
      "destination": "/api-management/event-driven-apis"
    },
    {
      "source": "/product-stack/tyk-streaming/configuration/outputs/stdout",
      "destination": "/api-management/event-driven-apis"
    },
    {
      "source": "/product-stack/tyk-streaming/configuration/outputs/switch",
      "destination": "/api-management/event-driven-apis"
    },
    {
      "source": "/product-stack/tyk-streaming/configuration/outputs/sync-response",
      "destination": "/api-management/event-driven-apis"
    },
    {
      "source": "/product-stack/tyk-streaming/configuration/processors/aws-lambda",
      "destination": "/api-management/event-driven-apis"
    },
    {
      "source": "/product-stack/tyk-streaming/configuration/processors/bloblang",
      "destination": "/api-management/event-driven-apis"
    },
    {
      "source": "/product-stack/tyk-streaming/configuration/processors/bounds-check",
      "destination": "/api-management/event-driven-apis"
    },
    {
      "source": "/product-stack/tyk-streaming/configuration/processors/branch",
      "destination": "/api-management/event-driven-apis"
    },
    {
      "source": "/product-stack/tyk-streaming/configuration/processors/cache",
      "destination": "/api-management/event-driven-apis"
    },
    {
      "source": "/product-stack/tyk-streaming/configuration/processors/cached",
      "destination": "/api-management/event-driven-apis"
    },
    {
      "source": "/product-stack/tyk-streaming/configuration/processors/catch",
      "destination": "/api-management/event-driven-apis"
    },
    {
      "source": "/product-stack/tyk-streaming/configuration/processors/dedupe",
      "destination": "/api-management/event-driven-apis"
    },
    {
      "source": "/product-stack/tyk-streaming/configuration/processors/for-each",
      "destination": "/api-management/event-driven-apis"
    },
    {
      "source": "/product-stack/tyk-streaming/configuration/processors/group-by-value",
      "destination": "/api-management/event-driven-apis"
    },
    {
      "source": "/product-stack/tyk-streaming/configuration/processors/group-by",
      "destination": "/api-management/event-driven-apis"
    },
    {
      "source": "/product-stack/tyk-streaming/configuration/processors/http",
      "destination": "/api-management/event-driven-apis"
    },
    {
      "source": "/product-stack/tyk-streaming/configuration/processors/insert-part",
      "destination": "/api-management/event-driven-apis"
    },
    {
      "source": "/product-stack/tyk-streaming/configuration/processors/jmes-path",
      "destination": "/api-management/event-driven-apis"
    },
    {
      "source": "/product-stack/tyk-streaming/configuration/processors/json-schema",
      "destination": "/api-management/event-driven-apis"
    },
    {
      "source": "/product-stack/tyk-streaming/configuration/processors/jq",
      "destination": "/api-management/event-driven-apis"
    },
    {
      "source": "/product-stack/tyk-streaming/configuration/processors/log",
      "destination": "/api-management/event-driven-apis"
    },
    {
      "source": "/product-stack/tyk-streaming/configuration/processors/mapping",
      "destination": "/api-management/event-driven-apis"
    },
    {
      "source": "/product-stack/tyk-streaming/configuration/processors/msgpack",
      "destination": "/api-management/event-driven-apis"
    },
    {
      "source": "/product-stack/tyk-streaming/configuration/processors/mutation",
      "destination": "/api-management/event-driven-apis"
    },
    {
      "source": "/product-stack/tyk-streaming/configuration/processors/noop",
      "destination": "/api-management/event-driven-apis"
    },
    {
      "source": "/product-stack/tyk-streaming/configuration/processors/parallel",
      "destination": "/api-management/event-driven-apis"
    },
    {
      "source": "/product-stack/tyk-streaming/configuration/processors/parse-log",
      "destination": "/api-management/event-driven-apis"
    },
    {
      "source": "/product-stack/tyk-streaming/configuration/processors/processors",
      "destination": "/api-management/event-driven-apis"
    },
    {
      "source": "/product-stack/tyk-streaming/configuration/processors/protobuf",
      "destination": "/api-management/event-driven-apis"
    },
    {
      "source": "/product-stack/tyk-streaming/configuration/processors/rate-limit",
      "destination": "/api-management/event-driven-apis"
    },
    {
      "source": "/product-stack/tyk-streaming/configuration/processors/redis",
      "destination": "/api-management/event-driven-apis"
    },
    {
      "source": "/product-stack/tyk-streaming/configuration/processors/retry",
      "destination": "/api-management/event-driven-apis"
    },
    {
      "source": "/product-stack/tyk-streaming/configuration/processors/schema-registry-decode",
      "destination": "/api-management/event-driven-apis"
    },
    {
      "source": "/product-stack/tyk-streaming/configuration/processors/schema-registry-encode",
      "destination": "/api-management/event-driven-apis"
    },
    {
      "source": "/product-stack/tyk-streaming/configuration/processors/select-parts",
      "destination": "/api-management/event-driven-apis"
    },
    {
      "source": "/product-stack/tyk-streaming/configuration/processors/sleep",
      "destination": "/api-management/event-driven-apis"
    },
    {
      "source": "/product-stack/tyk-streaming/configuration/processors/split",
      "destination": "/api-management/event-driven-apis"
    },
    {
      "source": "/product-stack/tyk-streaming/configuration/processors/switch",
      "destination": "/api-management/event-driven-apis"
    },
    {
      "source": "/product-stack/tyk-streaming/configuration/processors/sync-response",
      "destination": "/api-management/event-driven-apis"
    },
    {
      "source": "/product-stack/tyk-streaming/configuration/processors/try",
      "destination": "/api-management/event-driven-apis"
    },
    {
      "source": "/product-stack/tyk-streaming/configuration/processors/while",
      "destination": "/api-management/event-driven-apis"
    },
    {
      "source": "/product-stack/tyk-streaming/configuration/processors/workflow",
      "destination": "/api-management/event-driven-apis"
    },
    {
      "source": "/product-stack/tyk-streaming/configuration/common-configuration/error-handling",
      "destination": "/api-management/event-driven-apis"
    },
    {
      "source": "/product-stack/tyk-streaming/configuration/common-configuration/interpolation",
      "destination": "/api-management/event-driven-apis"
    },
    {
      "source": "/product-stack/tyk-streaming/configuration/common-configuration/resources",
      "destination": "/api-management/event-driven-apis"
    },
    {
      "source": "/product-stack/tyk-streaming/configuration/common-configuration/windowed_processing",
      "destination": "/api-management/event-driven-apis"
    },
    {
      "source": "/product-stack/tyk-streaming/guides/sync-responses",
      "destination": "/api-management/event-driven-apis"
    },
    {
      "source": "/product-stack/tyk-streaming/guides/bloblang/overview",
      "destination": "/api-management/event-driven-apis"
    },
    {
      "source": "/product-stack/tyk-streaming/guides/bloblang/advanced",
      "destination": "/api-management/event-driven-apis"
    },
    {
      "source": "/product-stack/tyk-streaming/guides/bloblang/arithmetic",
      "destination": "/api-management/event-driven-apis"
    },
    {
      "source": "/product-stack/tyk-streaming/guides/bloblang/functions",
      "destination": "/api-management/event-driven-apis"
    },
    {
      "source": "/product-stack/tyk-streaming/guides/bloblang/methods",
      "destination": "/api-management/event-driven-apis"
    },
    {
      "source": "/product-stack/tyk-streaming/guides/bloblang/methods/overview",
      "destination": "/api-management/event-driven-apis"
    },
    {
      "source": "/product-stack/tyk-streaming/guides/bloblang/methods/general",
      "destination": "/api-management/event-driven-apis"
    },
    {
      "source": "/product-stack/tyk-streaming/guides/bloblang/methods/encoding-and-encryption",
      "destination": "/api-management/event-driven-apis"
    },
    {
      "source": "/product-stack/tyk-streaming/guides/bloblang/methods/geoip",
      "destination": "/api-management/event-driven-apis"
    },
    {
      "source": "/product-stack/tyk-streaming/guides/bloblang/methods/json-web-tokens",
      "destination": "/api-management/event-driven-apis"
    },
    {
      "source": "/product-stack/tyk-streaming/guides/bloblang/methods/numbers",
      "destination": "/api-management/event-driven-apis"
    },
    {
      "source": "/product-stack/tyk-streaming/guides/bloblang/methods/strings",
      "destination": "/api-management/event-driven-apis"
    },
    {
      "source": "/product-stack/tyk-streaming/guides/bloblang/methods/object-and-arrays",
      "destination": "/api-management/event-driven-apis"
    },
    {
      "source": "/product-stack/tyk-streaming/guides/bloblang/methods/regular-expressions",
      "destination": "/api-management/event-driven-apis"
    },
    {
      "source": "/product-stack/tyk-streaming/guides/bloblang/methods/parsing",
      "destination": "/api-management/event-driven-apis"
    },
    {
      "source": "/product-stack/tyk-streaming/guides/bloblang/methods/timestamps",
      "destination": "/api-management/event-driven-apis"
    },
    {
      "source": "/product-stack/tyk-streaming/guides/bloblang/methods/type-coercion",
      "destination": "/api-management/event-driven-apis"
    },
    {
      "source": "/getting-started/key-concepts/high-level-concepts",
      "destination": "/api-management/gateway-config-managing-oas"
    },
    {
      "source": "/getting-started/using-oas-definitions/create-an-oas-api",
      "destination": "/api-management/gateway-config-managing-oas"
    },
    {
      "source": "/getting-started/using-oas-definitions/import-an-oas-api",
      "destination": "/api-management/gateway-config-managing-oas"
    },
    {
      "source": "/getting-started/using-oas-definitions/update-an-oas-api",
      "destination": "/api-management/gateway-config-managing-oas"
    },
    {
      "source": "/getting-started/using-oas-definitions/versioning-an-oas-api",
      "destination": "/api-management/gateway-config-managing-oas"
    },
    {
      "source": "/getting-started/using-oas-definitions/export-an-oas-api",
      "destination": "/api-management/gateway-config-managing-oas"
    },
    {
      "source": "/getting-started/using-oas-definitions/update-api-with-oas",
      "destination": "/api-management/gateway-config-managing-oas"
    },
    {
      "source": "/getting-started/using-oas-definitions",
      "destination": "/api-management/gateway-config-managing-oas"
    },
    {
      "source": "/getting-started/using-oas-definitions/moving-to-oas",
      "destination": "/api-management/gateway-config-managing-oas"
    },
    {
      "source": "/getting-started/using-oas-definitions/get-started-oas",
      "destination": "/api-management/gateway-config-managing-oas"
    },
    {
      "source": "/tyk-multi-data-centre",
      "destination": "/api-management/mdcb"
    },
    {
      "source": "/tyk-multi-data-centre/mdcb-components",
      "destination": "/api-management/mdcb"
    },
    {
      "source": "/tyk-multi-data-centre/mdcb-example-minimising-latency",
      "destination": "/api-management/mdcb"
    },
    {
      "source": "/tyk-multi-data-centre/setup-controller-data-centre",
      "destination": "/api-management/mdcb"
    },
    {
      "source": "/tyk-multi-data-centre/setup-worker-data-centres",
      "destination": "/api-management/mdcb"
    },
    {
      "source": "/product-stack/tyk-enterprise-mdcb/advanced-configurations/synchroniser",
      "destination": "/api-management/mdcb"
    },
    {
      "source": "/tyk-multi-data-centre/setup-slave-data-centres",
      "destination": "/api-management/mdcb"
    },
    {
      "source": "/tyk-multi-data-centre/setup-master-data-centre",
      "destination": "/api-management/mdcb"
    },
    {
      "source": "/tyk-configuration-reference/mdcb-configuration-options",
      "destination": "/api-management/mdcb"
    },
    {
      "source": "/getting-started/tyk-components/mdcb",
      "destination": "/api-management/mdcb"
    },
    {
      "source": "/control-limit-traffic/rate-limiting",
      "destination": "/api-management/rate-limit"
    },
    {
      "source": "/basic-config-and-security/control-limit-traffic",
      "destination": "/api-management/rate-limit"
    },
    {
      "source": "/getting-started/key-concepts/rate-limiting",
      "destination": "/api-management/rate-limit"
    },
    {
      "source": "/basic-config-and-security/control-limit-traffic/rate-limiting",
      "destination": "/api-management/rate-limit"
    },
    {
      "source": "/product-stack/tyk-gateway/middleware/endpoint-rate-limit-oas",
      "destination": "/api-management/rate-limit"
    },
    {
      "source": "/product-stack/tyk-gateway/middleware/endpoint-rate-limit-classic",
      "destination": "/api-management/rate-limit"
    },
    {
      "source": "/product-stack/tyk-streaming/configuration/rate-limits/overview",
      "destination": "/api-management/rate-limit"
    },
    {
      "source": "/product-stack/tyk-streaming/configuration/rate-limits/local",
      "destination": "/api-management/rate-limit"
    },
    {
      "source": "/tyk-pump",
      "destination": "/api-management/tyk-pump"
    },
    {
      "source": "/concepts/tyk-components/pump",
      "destination": "/api-management/tyk-pump"
    },
    {
      "source": "/analytics-and-reporting",
      "destination": "/api-management/tyk-pump"
    },
    {
      "source": "/getting-started/tyk-components/pump",
      "destination": "/api-management/tyk-pump"
    },
    {
      "source": "/tyk-configuration-reference/tyk-pump-configuration/tyk-pump-configuration",
      "destination": "/api-management/tyk-pump"
    },
    {
      "source": "/tyk-pump/configuration",
      "destination": "/api-management/tyk-pump"
    },
    {
      "source": "/tyk-pump/tyk-pump-configuration/tyk-pump-dashboard-config",
      "destination": "/api-management/tyk-pump"
    },
    {
      "source": "/tyk-stack/tyk-pump/tyk-pump-configuration/graph-pump",
      "destination": "/api-management/tyk-pump"
    },
    {
      "source": "/product-stack/tyk-pump/advanced-configurations/configure-data-sinks/csv",
      "destination": "/api-management/tyk-pump"
    },
    {
      "source": "/tyk-configuration-reference/tyk-pump-configuration/datadog",
      "destination": "/api-management/tyk-pump"
    },
    {
      "source": "/product-stack/tyk-pump/advanced-configurations/configure-data-sinks/elasticsearch",
      "destination": "/api-management/tyk-pump"
    },
    {
      "source": "/product-stack/tyk-pump/advanced-configurations/configure-data-sinks/logzio",
      "destination": "/api-management/tyk-pump"
    },
    {
      "source": "/tyk-configuration-reference/tyk-pump-configuration/moesif",
      "destination": "/api-management/tyk-pump"
    },
    {
      "source": "/tyk-configuration-reference/tyk-pump-configuration/splunk",
      "destination": "/api-management/tyk-pump"
    },
    {
      "source": "/tyk-stack/tyk-pump/tyk-analytics-record-fields",
      "destination": "/api-management/tyk-pump"
    },
    {
      "source": "/tyk-stack/tyk-pump/other-data-stores/monitor-apis-prometheus",
      "destination": "/api-management/tyk-pump"
    },
    {
      "source": "/product-stack/tyk-pump/advanced-configurations/setup-prometheus-pump",
      "destination": "/api-management/tyk-pump"
    },
    {
      "source": "/tyk-stack/tyk-manager/analytics/capping-analytics-data-storage",
      "destination": "/api-management/tyk-pump"
    },
    {
      "source": "/tyk-stack/tyk-pump/separated-analytics-storage",
      "destination": "/api-management/tyk-pump"
    },
    {
      "source": "/tyk-stack/tyk-pump/other-data-stores",
      "destination": "/api-management/tyk-pump"
    },
    {
      "source": "/analyse/other-data-stores",
      "destination": "/api-management/tyk-pump"
    },
    {
      "source": "/analytics-and-reporting/other-data-stores",
      "destination": "/api-management/tyk-pump"
    },
    {
      "source": "/tyk-configuration-reference/tyk-pump-configuration",
      "destination": "/api-management/tyk-pump"
    },
    {
      "source": "/configure/tyk-pump-configuration",
      "destination": "/api-management/tyk-pump"
    },
    {
      "source": "/tyk-configuration-reference/tyk-pump-dashboard-config",
      "destination": "/api-management/tyk-pump"
    },
    {
      "source": "/tyk-configuration-reference/tyk-pump-configuration/graphpump",
      "destination": "/api-management/tyk-pump"
    },
    {
      "source": "/tyk-stack/tyk-pump/tyk-pump-configuration/graph_mongo_pum",
      "destination": "/api-management/tyk-pump"
    },
    {
      "source": "/analytics-and-reporting/capping-analytics-data-storage",
      "destination": "/api-management/tyk-pump"
    },
    {
      "source": "/analytics-and-reporting/separated-analytics-storage",
      "destination": "/api-management/tyk-pump"
    },
    {
      "source": "/analytics-and-reporting/tyk-analytics-fields",
      "destination": "/api-management/tyk-pump"
    },
    {
      "source": "/tyk-stack/tyk-pump/tyk-pump-configuration/graph_mongo_pump",
      "destination": "/api-management/tyk-pump"
    },
    {
      "source": "/tyk-apis/tyk-gateway-api/api-definition-objects/ip-blacklisting",
      "destination": "/api-management/gateway-config-tyk-classic"
    },
    {
      "source": "/tyk-apis/tyk-gateway-api/api-definition-objects/ip-whitelisting",
      "destination": "/api-management/gateway-config-tyk-classic"
    },
    {
      "source": "/tyk-apis/tyk-gateway-api/api-definition-objects/authentication",
      "destination": "/api-management/gateway-config-tyk-classic"
    },
    {
      "source": "/tyk-apis/tyk-gateway-api/api-definition-objects/cors",
      "destination": "/api-management/gateway-config-tyk-classic"
    },
    {
      "source": "/tyk-rest-api/api-definition-objects/custom-analytics",
      "destination": "/api-management/gateway-config-tyk-classic"
    },
    {
      "source": "/tyk-apis/tyk-gateway-api/api-definition-objects/custom-analytics",
      "destination": "/api-management/gateway-config-tyk-classic"
    },
    {
      "source": "/tyk-apis/tyk-gateway-api/api-definition-objects/events",
      "destination": "/api-management/gateway-config-tyk-classic"
    },
    {
      "source": "/tyk-apis/tyk-gateway-api/api-definition-objects/graphql",
      "destination": "/api-management/gateway-config-tyk-classic"
    },
    {
      "source": "/tyk-apis/tyk-gateway-api/api-definition-objects/jwt",
      "destination": "/api-management/gateway-config-tyk-classic"
    },
    {
      "source": "/tyk-apis/tyk-gateway-api/api-definition-objects/other-root-objects",
      "destination": "/api-management/gateway-config-tyk-classic"
    },
    {
      "source": "/tyk-apis/tyk-gateway-api/api-definition-objects/proxy-settings",
      "destination": "/api-management/gateway-config-tyk-classic"
    },
    {
      "source": "/tyk-apis/tyk-gateway-api/api-definition-objects/rate-limits",
      "destination": "/api-management/gateway-config-tyk-classic"
    },
    {
      "source": "/tyk-apis/tyk-gateway-api/api-definition-objects/uptime-tests",
      "destination": "/api-management/gateway-config-tyk-classic"
    },
    {
      "source": "/tyk-gateway-api/api-definition-objects",
      "destination": "/api-management/gateway-config-tyk-classic"
    },
    {
      "source": "/tyk-dashboard-v1-0/api-management",
      "destination": "/api-management/gateway-config-tyk-classic"
    },
    {
      "source": "/tyk-rest-api/api-management",
      "destination": "/api-management/gateway-config-tyk-classic"
    },
    {
      "source": "/tyk-rest-api/api-definition-object-details",
      "destination": "/api-management/gateway-config-tyk-classic"
    },
    {
      "source": "/tyk-rest-api/api-definition-objects",
      "destination": "/api-management/gateway-config-tyk-classic"
    },
    {
      "source": "/tyk-apis/tyk-gateway-api/api-definition-objects",
      "destination": "/api-management/gateway-config-tyk-classic"
    },
    {
      "source": "/basic-config-and-security/report-monitor-trigger-events",
      "destination": "/api-management/gateway-events"
    },
    {
      "source": "/basic-config-and-security/report-monitor-trigger-events/event-types",
      "destination": "/api-management/gateway-events"
    },
    {
      "source": "/basic-config-and-security/report-monitor-trigger-events/event-data",
      "destination": "/api-management/gateway-events"
    },
    {
      "source": "/basic-config-and-security/report-monitor-trigger-events/webhooks",
      "destination": "/api-management/gateway-events"
    },
    {
      "source": "/product-stack/tyk-gateway/basic-config-and-security/report-monitor-and-trigger-events/event-webhook-tyk-oas",
      "destination": "/api-management/gateway-events"
    },
    {
      "source": "/product-stack/tyk-gateway/basic-config-and-security/report-monitor-and-trigger-events/event-webhook-tyk-classic",
      "destination": "/api-management/gateway-events"
    },
    {
      "source": "/product-stack/tyk-gateway/basic-config-and-security/report-monitor-and-trigger-events/log-handlers",
      "destination": "/api-management/gateway-events"
    },
    {
      "source": "/basic-config-and-security/report-monitor-trigger-events/custom-handlers-javascript",
      "destination": "/api-management/gateway-events"
    },
    {
      "source": "/basic-config-and-security/report-monitor-trigger-events/monitors",
      "destination": "/api-management/gateway-events"
    },
    {
      "source": "/advanced-configuration/error-templates",
      "destination": "/api-management/gateway-events"
    },
    {
      "source": "/report-monitor-trigger-events",
      "destination": "/api-management/gateway-events"
    },
    {
      "source": "/report-monitor-trigger-events/webhooks",
      "destination": "/api-management/gateway-events"
    },
    {
      "source": "/tyk-api-gateway-v-3-0/api-management/events",
      "destination": "/api-management/gateway-events"
    },
    {
      "source": "/security/certificate-pinning",
      "destination": "/api-management/upstream-authentication"
    },
    {
      "source": "/getting-started/create-api",
      "destination": "/api-management/gateway-config-managing-classic"
    },
    {
      "source": "/getting-started/import-apis",
      "destination": "/api-management/gateway-config-managing-classic"
    },
    {
      "source": "/getting-started/create-security-policy",
      "destination": "/api-management/gateway-config-managing-classic"
    },
    {
      "source": "/getting-started/create-api-key",
      "destination": "/api-management/gateway-config-managing-classic"
    },
    {
      "source": "/get-started/with-tyk-on-premise/tutorials/tyk-on-premise-pro/create-api",
      "destination": "/api-management/gateway-config-managing-classic"
    },
    {
      "source": "/tyk-api-gateway-v1-9/tutorials/set-up-your-first-api",
      "destination": "/api-management/gateway-config-managing-classic"
    },
    {
      "source": "/get-started/with-tyk-multi-cloud/tutorials/create-api",
      "destination": "/api-management/gateway-config-managing-classic"
    },
    {
      "source": "/try-out-tyk/tutorials/create-api",
      "destination": "/api-management/gateway-config-managing-classic"
    },
    {
      "source": "/getting-started/tutorials/create-api",
      "destination": "/api-management/gateway-config-managing-classic"
    },
    {
      "source": "/tyk-configuration-reference/import-apis",
      "destination": "/api-management/gateway-config-managing-classic"
    },
    {
      "source": "/getting-started/installation/tutorials/create-security-policy",
      "destination": "/api-management/gateway-config-managing-classic"
    },
    {
      "source": "/try-out-tyk/tutorials/create-security-policy",
      "destination": "/api-management/gateway-config-managing-classic"
    },
    {
      "source": "/getting-started/tutorials/create-security-policy",
      "destination": "/api-management/gateway-config-managing-classic"
    },
    {
      "source": "/with-tyk-community-edition/tutorials/create-api-token",
      "destination": "/api-management/gateway-config-managing-classic"
    },
    {
      "source": "/get-started/with-tyk-multi-cloud/tutorials/create-api-token",
      "destination": "/api-management/gateway-config-managing-classic"
    },
    {
      "source": "/get-started/with-tyk-on-premise/tutorials/tyk-on-premise-pro/create-api-token",
      "destination": "/api-management/gateway-config-managing-classic"
    },
    {
      "source": "/get-started/with-tyk-cloud/tutorials/create-api-token",
      "destination": "/api-management/gateway-config-managing-classic"
    },
    {
      "source": "/try-out-tyk/tutorials/create-api-key",
      "destination": "/api-management/gateway-config-managing-classic"
    },
    {
      "source": "/try-out-tyk/create-api-key",
      "destination": "/api-management/gateway-config-managing-classic"
    },
    {
      "source": "/getting-started/tutorials/create-api-key",
      "destination": "/api-management/gateway-config-managing-classic"
    },
    {
      "source": "/graphql",
      "destination": "/api-management/graphql"
    },
    {
      "source": "/getting-started/key-concepts/graphql-federation",
      "destination": "/api-management/graphql"
    },
    {
      "source": "/getting-started/key-concepts/graphql-entities",
      "destination": "/api-management/graphql"
    },
    {
      "source": "/getting-started/key-concepts/graphql-subgraphs",
      "destination": "/api-management/graphql"
    },
    {
      "source": "/graphql-proxy-only",
      "destination": "/api-management/graphql"
    },
    {
      "source": "/graphql/creating-gql-api",
      "destination": "/api-management/graphql"
    },
    {
      "source": "/graphql/introspection",
      "destination": "/api-management/graphql"
    },
    {
      "source": "/graphql/introspection/introspection-queries",
      "destination": "/api-management/graphql"
    },
    {
      "source": "/graphql/validation",
      "destination": "/api-management/graphql"
    },
    {
      "source": "/graphql/syncing-schema",
      "destination": "/api-management/graphql"
    },
    {
      "source": "/graphql/gql-headers",
      "destination": "/api-management/graphql"
    },
    {
      "source": "/graphql/persisted-queries",
      "destination": "/api-management/graphql"
    },
    {
      "source": "/graphql/complexity-limiting",
      "destination": "/api-management/graphql"
    },
    {
      "source": "/graphql/field-based-permissions",
      "destination": "/api-management/graphql"
    },
    {
      "source": "/graphql/graphql-websockets",
      "destination": "/api-management/graphql"
    },
    {
      "source": "/getting-started/key-concepts/graphql-subscriptions",
      "destination": "/api-management/graphql"
    },
    {
      "source": "/graphql/migration-guide",
      "destination": "/api-management/graphql"
    },
    {
      "source": "/graphql/graphql-playground",
      "destination": "/api-management/graphql"
    },
    {
      "source": "/getting-started/key-concepts/creating-a-subgraph",
      "destination": "/api-management/graphql"
    },
    {
      "source": "/getting-started/key-concepts/graphql-overview",
      "destination": "/api-management/graphql"
    },
    {
      "source": "/graphql/websockets",
      "destination": "/api-management/graphql"
    },
    {
      "source": "/graphql/migration",
      "destination": "/api-management/graphql"
    },
    {
      "source": "/graphql/persist-query",
      "destination": "/api-management/graphql"
    },
    {
      "source": "/graphql/headers",
      "destination": "/api-management/graphql"
    },
    {
      "source": "/graphql/sync-schema",
      "destination": "/api-management/graphql"
    },
    {
      "source": "/concepts/graphql-proxy-only",
      "destination": "/api-management/graphql"
    },
    {
      "source": "/getting-started/key-concepts/graphql-proxy-only",
      "destination": "/api-management/graphql"
    },
    {
      "source": "/security/tls-and-ssl/lets-encrypt",
      "destination": "/api-management/certificates"
    },
    {
      "source": "/security/tls-and-ssl",
      "destination": "/api-management/certificates"
    },
    {
      "source": "/basic-config-and-security/security/tls-and-ssl",
      "destination": "/api-management/certificates"
    },
    {
      "source": "/basic-config-and-security/security/certificate-pinning",
      "destination": "/api-management/certificates"
    },
    {
      "source": "/advanced-configuration/integrate/api-auth-mode/oidc-auth0-example",
      "destination": "/api-management/client-authentication"
    },
    {
      "source": "/advanced-configuration/integrate/api-auth-mode/open-id-connect",
      "destination": "/api-management/client-authentication"
    },
    {
      "source": "/basic-config-and-security/security/authentication--authorization",
      "destination": "/api-management/client-authentication"
    },
    {
      "source": "/basic-config-and-security/security/authentication-authorization",
      "destination": "/api-management/client-authentication"
    },
    {
      "source": "/basic-config-and-security/security/authentication-authorization/openid-connect",
      "destination": "/api-management/client-authentication"
    },
    {
      "source": "/basic-config-and-security/security/authentication-&-authorization",
      "destination": "/api-management/client-authentication"
    },
    {
      "source": "/security/your-apis",
      "destination": "/api-management/client-authentication"
    },
    {
      "source": "/security/your-apis/openid-connect",
      "destination": "/api-management/client-authentication"
    },
    {
      "source": "/api-management/authentication-authorization",
      "destination": "/api-management/client-authentication"
    },
    {
      "source": "/frequently-asked-questions/change-logging-output-location",
      "destination": "/api-management/troubleshooting-debugging"
    },
    {
      "source": "/frequently-asked-questions/clear-api-cache",
      "destination": "/api-management/troubleshooting-debugging"
    },
    {
      "source": "/frequently-asked-questions/find-gateway-logging-output",
      "destination": "/api-management/troubleshooting-debugging"
    },
    {
      "source": "/error-response-codes",
      "destination": "/api-management/troubleshooting-debugging"
    },
    {
      "source": "/frequently-asked-questions/capping-analytics-data-storage",
      "destination": "/api-management/troubleshooting-debugging"
    },
    {
      "source": "/tyk-stack/dependencies/mongodb/x509-client-auth",
      "destination": "/api-management/troubleshooting-debugging"
    },
    {
      "source": "/debugging-series/debugging-series",
      "destination": "/api-management/troubleshooting-debugging"
    },
    {
      "source": "/debugging-series/mongodb-debugging",
      "destination": "/api-management/troubleshooting-debugging"
    },
    {
      "source": "/developer-support/debugging-series/debugging-selfmanaged",
      "destination": "/api-management/troubleshooting-debugging"
    },
    {
      "source": "/frequently-asked-questions/api-definition-url-case-sensitive",
      "destination": "/api-management/troubleshooting-debugging"
    },
    {
      "source": "/frequently-asked-questions/dashboard-bootstrap-error",
      "destination": "/api-management/troubleshooting-debugging"
    },
    {
      "source": "/frequently-asked-questions/find-policy-id-created-policy",
      "destination": "/api-management/troubleshooting-debugging"
    },
    {
      "source": "/frequently-asked-questions/gateway-detected-0-apis",
      "destination": "/api-management/troubleshooting-debugging"
    },
    {
      "source": "/frequently-asked-questions/how-to-connect-to-documentdb",
      "destination": "/api-management/troubleshooting-debugging"
    },
    {
      "source": "/frequently-asked-questions/how-to-disable-an-api",
      "destination": "/api-management/troubleshooting-debugging"
    },
    {
      "source": "/frequently-asked-questions/how-to-setup-cors",
      "destination": "/api-management/troubleshooting-debugging"
    },
    {
      "source": "/frequently-asked-questions/import-existing-keys-tyk",
      "destination": "/api-management/troubleshooting-debugging"
    },
    {
      "source": "/frequently-asked-questions/no-token-information-dashboard",
      "destination": "/api-management/troubleshooting-debugging"
    },
    {
      "source": "/frequently-asked-questions/redis-persistence-using-containers",
      "destination": "/api-management/troubleshooting-debugging"
    },
    {
      "source": "/frequently-asked-questions/rename-or-move-existing-headers",
      "destination": "/api-management/troubleshooting-debugging"
    },
    {
      "source": "/frequently-asked-questions/run-dashboard-portal-different-ports",
      "destination": "/api-management/troubleshooting-debugging"
    },
    {
      "source": "/frequently-asked-questions/two-gateways-with-docker-compose",
      "destination": "/api-management/troubleshooting-debugging"
    },
    {
      "source": "/product-stack/tyk-streaming/troubleshooting",
      "destination": "/api-management/troubleshooting-debugging"
    },
    {
      "source": "/troubleshooting/tyk-dashboard/cant-update-policy-please-ensure-least-one-access-rights-setting-set",
      "destination": "/api-management/troubleshooting-debugging"
    },
    {
      "source": "/troubleshooting/tyk-dashboard/dashboard-not-showing-analytics-data",
      "destination": "/api-management/troubleshooting-debugging"
    },
    {
      "source": "/troubleshooting/tyk-dashboard/fatal-dashboard-portal-domains-same",
      "destination": "/api-management/troubleshooting-debugging"
    },
    {
      "source": "/troubleshooting/tyk-dashboard/internal-tib",
      "destination": "/api-management/troubleshooting-debugging"
    },
    {
      "source": "/troubleshooting/tyk-dashboard/key-object-validation-failed-most-likely-malformed-input",
      "destination": "/api-management/troubleshooting-debugging"
    },
    {
      "source": "/troubleshooting/tyk-dashboard/port-5000-errors",
      "destination": "/api-management/troubleshooting-debugging"
    },
    {
      "source": "/troubleshooting/tyk-dashboard/problem-updating-cname-error-dashboard",
      "destination": "/api-management/troubleshooting-debugging"
    },
    {
      "source": "/troubleshooting/tyk-dashboard/runtime-error-invalid-memory-address-nil-pointer-dereference",
      "destination": "/api-management/troubleshooting-debugging"
    },
    {
      "source": "/troubleshooting/tyk-dashboard/value-error-no-json-object-decoded-running-dashboard-bootstrap-script",
      "destination": "/api-management/troubleshooting-debugging"
    },
    {
      "source": "/troubleshooting/tyk-gateway/499-errors",
      "destination": "/api-management/troubleshooting-debugging"
    },
    {
      "source": "/troubleshooting/tyk-gateway/502-error-tyk-gateway",
      "destination": "/api-management/troubleshooting-debugging"
    },
    {
      "source": "/troubleshooting/tyk-gateway/context-canceled",
      "destination": "/api-management/troubleshooting-debugging"
    },
    {
      "source": "/troubleshooting/tyk-gateway/drl-not-ready",
      "destination": "/api-management/troubleshooting-debugging"
    },
    {
      "source": "/troubleshooting/tyk-gateway/index-range-error-logs",
      "destination": "/api-management/troubleshooting-debugging"
    },
    {
      "source": "/troubleshooting/tyk-gateway/invalid-memory-address-nil-pointer-dereference-error",
      "destination": "/api-management/troubleshooting-debugging"
    },
    {
      "source": "/troubleshooting/tyk-gateway/key-object-validation-failed-error-updating-key",
      "destination": "/api-management/troubleshooting-debugging"
    },
    {
      "source": "/troubleshooting/tyk-gateway/problem-proxying-request",
      "destination": "/api-management/troubleshooting-debugging"
    },
    {
      "source": "/troubleshooting/tyk-gateway/profiling",
      "destination": "/api-management/troubleshooting-debugging"
    },
    {
      "source": "/troubleshooting/tyk-gateway/support-information",
      "destination": "/api-management/troubleshooting-debugging"
    },
    {
      "source": "/troubleshooting/tyk-installation/payload-signature-invalid-error",
      "destination": "/api-management/troubleshooting-debugging"
    },
    {
      "source": "/troubleshooting/tyk-pump/connection-dropped-connecting",
      "destination": "/api-management/troubleshooting-debugging"
    },
    {
      "source": "/troubleshooting/tyk-pump/data-in-log-browser-no-reports",
      "destination": "/api-management/troubleshooting-debugging"
    },
    {
      "source": "/troubleshooting/tyk-pump/no-elasticsearch-node-available",
      "destination": "/api-management/troubleshooting-debugging"
    },
    {
      "source": "/troubleshooting/tyk-pump/panic-stack-exceeds-1000000000-byte-limit",
      "destination": "/api-management/troubleshooting-debugging"
    },
    {
      "source": "/troubleshooting/tyk-pump/pump-overloaded",
      "destination": "/api-management/troubleshooting-debugging"
    },
    {
      "source": "/tyk-configuration-reference/hot-restart-tyk-gateway-process",
      "destination": "/api-management/troubleshooting-debugging"
    },
    {
      "source": "/tyk-stack/tyk-pump/useful-debug-modes",
      "destination": "/api-management/troubleshooting-debugging"
    },
    {
      "source": "/analytics-and-reporting/useful-debug-modes",
      "destination": "/api-management/troubleshooting-debugging"
    },
    {
      "source": "/debugging-series",
      "destination": "/api-management/troubleshooting-debugging"
    },
    {
      "source": "/troubleshooting/tyk-cloud",
      "destination": "/api-management/troubleshooting-debugging"
    },
    {
      "source": "/troubleshooting/tyk-dashboard",
      "destination": "/api-management/troubleshooting-debugging"
    },
    {
      "source": "/troubleshooting/tyk-dashboard/fatal-dashboard-port...",
      "destination": "/api-management/troubleshooting-debugging"
    },
    {
      "source": "/troubleshooting/tyk-gateway",
      "destination": "/api-management/troubleshooting-debugging"
    },
    {
      "source": "/troubleshooting/tyk-installation",
      "destination": "/api-management/troubleshooting-debugging"
    },
    {
      "source": "/troubleshooting/tyk-multi-cloud",
      "destination": "/api-management/troubleshooting-debugging"
    },
    {
      "source": "/troubleshooting/tyk-pump",
      "destination": "/api-management/troubleshooting-debugging"
    },
    {
      "source": "/tyk-rest-api/hot-reload",
      "destination": "/api-management/troubleshooting-debugging"
    },
    {
      "source": "/tyk-stack/tyk-pump/tyk-pump-configuration/graceful-shutdowm",
      "destination": "/api-management/troubleshooting-debugging"
    },
    {
      "source": "/frequently-asked-questions/add-custom-certificates-to-docker-images",
      "destination": "/api-management/troubleshooting-debugging"
    },
    {
      "source": "/troubleshooting/tyk-on-premise/tyk-on-premise",
      "destination": "/api-management/troubleshooting-debugging"
    },
    {
      "source": "/troubleshooting/tyk-installation/parsing-json-error-from-dashboard-bootstrap",
      "destination": "/api-management/troubleshooting-debugging"
    },
    {
      "source": "/tyk-apis/tyk-gateway-api/oas/x-tyk-oas-doc",
      "destination": "/api-management/gateway-config-tyk-oas"
    },
    {
      "source": "/getting-started/key-concepts/openapi-specification",
      "destination": "/api-management/gateway-config-tyk-oas"
    },
    {
      "source": "/getting-started/key-concepts/oas-api-definitions",
      "destination": "/api-management/gateway-config-tyk-oas"
    },
    {
      "source": "/getting-started/key-concepts/low-level-concepts",
      "destination": "/api-management/gateway-config-tyk-oas"
    },
    {
      "source": "/getting-started/key-concepts/servers",
      "destination": "/api-management/gateway-config-tyk-oas"
    },
    {
      "source": "/getting-started/key-concepts/authentication",
      "destination": "/api-management/gateway-config-tyk-oas"
    },
    {
      "source": "/getting-started/key-concepts/paths",
      "destination": "/api-management/gateway-config-tyk-oas"
    },
    {
      "source": "/getting-started/using-oas-definitions/oas-reference",
      "destination": "/api-management/gateway-config-tyk-oas"
    },
    {
      "source": "/getting-started/using-oas-definitions/oas-glossary",
      "destination": "/api-management/gateway-config-tyk-oas"
    },
    {
      "source": "/getting-started/key-concepts/what-is-an-api-definition",
      "destination": "/api-management/gateway-config-introduction"
    },
    {
      "source": "/concepts/gateway-api",
      "destination": "/api-management/gateway-config-introduction"
    },
    {
      "source": "/getting-started/key-concepts/gateway-api",
      "destination": "/api-management/gateway-config-introduction"
    },
    {
      "source": "/basic-config-and-security/security/gateway",
      "destination": "/api-management/gateway-config-introduction"
    },
    {
      "source": "/getting-started/key-concepts",
      "destination": "/api-management/gateway-config-introduction"
    },
    {
      "source": "/developer-support/frequently-asked-questions/what_is_the_performance_impact_of_analytics",
      "destination": "/api-management/performance-monitoring"
    },
    {
      "source": "/developer-support/frequently-asked-questions/how-to-reduce-cpu-usage-in-a-redis-cluster",
      "destination": "/api-management/performance-monitoring"
    },
    {
      "source": "/plugins/supported-languages/golang",
      "destination": "/api-management/plugins/golang"
    },
    {
      "source": "/product-stack/tyk-gateway/advanced-configurations/plugins/golang/writing-go-plugins",
      "destination": "/api-management/plugins/golang"
    },
    {
      "source": "/product-stack/tyk-gateway/advanced-configurations/plugins/golang/go-development-flow",
      "destination": "/api-management/plugins/golang"
    },
    {
      "source": "/product-stack/tyk-gateway/advanced-configurations/plugins/golang/go-plugin-compiler",
      "destination": "/api-management/plugins/golang"
    },
    {
      "source": "/product-stack/tyk-gateway/advanced-configurations/plugins/golang/loading-go-plugins",
      "destination": "/api-management/plugins/golang"
    },
    {
      "source": "/product-stack/tyk-gateway/advanced-configurations/plugins/golang/go-plugin-examples",
      "destination": "/api-management/plugins/golang"
    },
    {
      "source": "/plugins/golang-plugins/golang-plugins",
      "destination": "/api-management/plugins/golang"
    },
    {
      "source": "/customise-tyk/plugins/golang-plugins/golang-plugins",
      "destination": "/api-management/plugins/golang"
    },
    {
      "source": "/plugins/supported-languages/rich-plugins",
      "destination": "/api-management/plugins/rich-plugins"
    },
    {
      "source": "/plugins/supported-languages/rich-plugins/rich-plugins-work",
      "destination": "/api-management/plugins/rich-plugins"
    },
    {
      "source": "/plugins/supported-languages/rich-plugins/rich-plugins-data-structures",
      "destination": "/api-management/plugins/rich-plugins"
    },
    {
      "source": "/plugins/supported-languages/rich-plugins/python/python",
      "destination": "/api-management/plugins/rich-plugins"
    },
    {
      "source": "/plugins/supported-languages/rich-plugins/python/custom-auth-python-tutorial",
      "destination": "/api-management/plugins/rich-plugins"
    },
    {
      "source": "/plugins/supported-languages/rich-plugins/python/tutorial-add-demo-plugin-api",
      "destination": "/api-management/plugins/rich-plugins"
    },
    {
      "source": "/plugins/supported-languages/rich-plugins/python/tyk-python-api-methods",
      "destination": "/api-management/plugins/rich-plugins"
    },
    {
      "source": "/plugins/supported-languages/rich-plugins/python/performance",
      "destination": "/api-management/plugins/rich-plugins"
    },
    {
      "source": "/plugins/supported-languages/rich-plugins/grpc",
      "destination": "/api-management/plugins/rich-plugins"
    },
    {
      "source": "/plugins/supported-languages/rich-plugins/grpc/write-grpc-plugin",
      "destination": "/api-management/plugins/rich-plugins"
    },
    {
      "source": "/plugins/supported-languages/rich-plugins/grpc/getting-started-python",
      "destination": "/api-management/plugins/rich-plugins"
    },
    {
      "source": "/plugins/supported-languages/rich-plugins/grpc/request-transformation-java",
      "destination": "/api-management/plugins/rich-plugins"
    },
    {
      "source": "/plugins/supported-languages/rich-plugins/grpc/custom-auth-dot-net",
      "destination": "/api-management/plugins/rich-plugins"
    },
    {
      "source": "/plugins/supported-languages/rich-plugins/grpc/custom-auth-nodejs",
      "destination": "/api-management/plugins/rich-plugins"
    },
    {
      "source": "/plugins/supported-languages/rich-plugins/grpc/custom-auth-python",
      "destination": "/api-management/plugins/rich-plugins"
    },
    {
      "source": "/plugins/supported-languages/rich-plugins/grpc/performance",
      "destination": "/api-management/plugins/rich-plugins"
    },
    {
      "source": "/plugins/supported-languages/rich-plugins/luajit",
      "destination": "/api-management/plugins/rich-plugins"
    },
    {
      "source": "/plugins/supported-languages/rich-plugins/luajit/requirements",
      "destination": "/api-management/plugins/rich-plugins"
    },
    {
      "source": "/plugins/supported-languages/rich-plugins/luajit/tutorial-add-demo-plugin-api",
      "destination": "/api-management/plugins/rich-plugins"
    },
    {
      "source": "/plugins/rich-plugins",
      "destination": "/api-management/plugins/rich-plugins"
    },
    {
      "source": "/plugins/rich-plugins/rich-plugins-work",
      "destination": "/api-management/plugins/rich-plugins"
    },
    {
      "source": "/plugins/rich-plugins/rich-plugins-data-structures",
      "destination": "/api-management/plugins/rich-plugins"
    },
    {
      "source": "/customise-tyk/plugins/rich-plugins/rich-plugins-work",
      "destination": "/api-management/plugins/rich-plugins"
    },
    {
      "source": "/customise-tyk/plugins/rich-plugins/python",
      "destination": "/api-management/plugins/rich-plugins"
    },
    {
      "source": "/plugins/rich-plugins/python",
      "destination": "/api-management/plugins/rich-plugins"
    },
    {
      "source": "/customise-tyk/plugins/rich-plugins/python/custom-auth-python-tutorial",
      "destination": "/api-management/plugins/rich-plugins"
    },
    {
      "source": "/plugins/rich-plugins/python/custom-auth-python-tutorial",
      "destination": "/api-management/plugins/rich-plugins"
    },
    {
      "source": "/plugins/rich-plugins/python/tutorial-add-demo-plugin-api",
      "destination": "/api-management/plugins/rich-plugins"
    },
    {
      "source": "/customise-tyk/plugins/rich-plugins/python/tutorial-add-demo-plugin-api",
      "destination": "/api-management/plugins/rich-plugins"
    },
    {
      "source": "/plugins/rich-plugins/python/tyk-python-api-methods",
      "destination": "/api-management/plugins/rich-plugins"
    },
    {
      "source": "/plugins/rich-plugins/python/performance",
      "destination": "/api-management/plugins/rich-plugins"
    },
    {
      "source": "/plugins/supported-languages/rich-plugins/luajittutorial-add-demo-plugin-api",
      "destination": "/api-management/plugins/rich-plugins"
    },
    {
      "source": "/plugins/rich-plugins/luajit/tutorial-add-demo-plugin-api",
      "destination": "/api-management/plugins/rich-plugins"
    },
    {
      "source": "/plugins/supported-languages/rich-plugins/luajitrequirements",
      "destination": "/api-management/plugins/rich-plugins"
    },
    {
      "source": "/plugins/rich-plugins/luajit/requirements",
      "destination": "/api-management/plugins/rich-plugins"
    },
    {
      "source": "/plugins/rich-plugins/luajit",
      "destination": "/api-management/plugins/rich-plugins"
    },
    {
      "source": "/plugins/rich-plugins/grpc/performance",
      "destination": "/api-management/plugins/rich-plugins"
    },
    {
      "source": "/plugins/rich-plugins/grpc/custom-auth-nodejs",
      "destination": "/api-management/plugins/rich-plugins"
    },
    {
      "source": "/customise-tyk/plugins/rich-plugins/grpc/custom-auth-dot-net",
      "destination": "/api-management/plugins/rich-plugins"
    },
    {
      "source": "/plugins/rich-plugins/grpc/custom-auth-dot-net",
      "destination": "/api-management/plugins/rich-plugins"
    },
    {
      "source": "/plugins/rich-plugins/grpc/request-transformation-java",
      "destination": "/api-management/plugins/rich-plugins"
    },
    {
      "source": "/plugins/rich-plugins/grpc/write-grpc-plugin",
      "destination": "/api-management/plugins/rich-plugins"
    },
    {
      "source": "/plugins/supported-languages/rich-plugins/grpc/tutorial-add-grpc-plugin-api",
      "destination": "/api-management/plugins/rich-plugins"
    },
    {
      "source": "/plugins/rich-plugins/grpc/tutorial-add-grpc-plugin-api",
      "destination": "/api-management/plugins/rich-plugins"
    },
    {
      "source": "/customise-tyk/plugins/rich-plugins/grpc",
      "destination": "/api-management/plugins/rich-plugins"
    },
    {
      "source": "/plugins/rich-plugins/grpc",
      "destination": "/api-management/plugins/rich-plugins"
    },
    {
      "source": "/plugins/rich-plugins/grpc/grpc-plugins-tyk",
      "destination": "/api-management/plugins/rich-plugins"
    },
    {
      "source": "/plugins",
      "destination": "/api-management/plugins/overview"
    },
    {
      "source": "/plugins/rich-plugins/plugin-bundles",
      "destination": "/api-management/plugins/overview"
    },
    {
      "source": "/plugins/how-to-serve/plugin-bundles",
      "destination": "/api-management/plugins/overview"
    },
    {
      "source": "/plugins/how-to-serve",
      "destination": "/api-management/plugins/overview"
    },
    {
      "source": "/customise-tyk/plugins",
      "destination": "/api-management/plugins/overview"
    },
    {
      "source": "/plugins/get-started-selfmanaged/deploy",
      "destination": "/api-management/plugins/overview"
    },
    {
      "source": "/plugins/get-started-selfmanaged/get-started",
      "destination": "/api-management/plugins/overview"
    },
    {
      "source": "/plugins/get-started-selfmanaged/run",
      "destination": "/api-management/plugins/overview"
    },
    {
      "source": "/plugins/get-started-selfmanaged/test",
      "destination": "/api-management/plugins/overview"
    },
    {
      "source": "/plugins/get-started-plugins",
      "destination": "/api-management/plugins/overview"
    },
    {
      "source": "/plugins/tutorials/quick-starts/go/quickstart",
      "destination": "/api-management/plugins/overview"
    },
    {
      "source": "/plugins/tutorials/quick-starts/go/dashboard",
      "destination": "/api-management/plugins/overview"
    },
    {
      "source": "/plugins/tutorials/quick-starts/go/open-source",
      "destination": "/api-management/plugins/overview"
    },
    {
      "source": "/plugins/plugin-hub",
      "destination": "/api-management/plugins/overview"
    },
    {
      "source": "/product-stack/tyk-gateway/advanced-configurations/plugins/api-config/overview",
      "destination": "/api-management/plugins/overview"
    },
    {
      "source": "/product-stack/tyk-gateway/advanced-configurations/plugins/api-config/oas",
      "destination": "/api-management/plugins/overview"
    },
    {
      "source": "/product-stack/tyk-gateway/advanced-configurations/plugins/api-config/classic",
      "destination": "/api-management/plugins/overview"
    },
    {
      "source": "/plugins/how-to-serve-plugins",
      "destination": "/api-management/plugins/overview"
    },
    {
      "source": "/plugins/how-to-serve-plugins/plugin-bundles",
      "destination": "/api-management/plugins/overview"
    },
    {
      "source": "/product-stack/tyk-gateway/advanced-configurations/plugins/bundles/oas",
      "destination": "/api-management/plugins/overview"
    },
    {
      "source": "/product-stack/tyk-gateway/advanced-configurations/plugins/bundles/classic",
      "destination": "/api-management/plugins/overview"
    },
    {
      "source": "/product-stack/tyk-gateway/advanced-configurations/plugins/bundles/bundle-cli",
      "destination": "/api-management/plugins/overview"
    },
    {
      "source": "/plugins/supported-languages",
      "destination": "/api-management/plugins/overview"
    },
    {
      "source": "/plugins/get-started-selfmanaged/deploy-plugins",
      "destination": "/api-management/plugins/advance-config"
    },
    {
      "source": "/product-stack/tyk-gateway/advanced-configurations/plugins/otel-plugins",
      "destination": "/api-management/plugins/advance-config"
    },
    {
      "source": "/plugins/supported-languages/javascript-middleware",
      "destination": "/api-management/plugins/javascript"
    },
    {
      "source": "/plugins/supported-languages/javascript-middleware/middleware-scripting-guide",
      "destination": "/api-management/plugins/javascript"
    },
    {
      "source": "/plugins/supported-languages/javascript-middleware/javascript-api",
      "destination": "/api-management/plugins/javascript"
    },
    {
      "source": "/plugins/supported-languages/javascript-middleware/install-middleware/tyk-pro",
      "destination": "/api-management/plugins/javascript"
    },
    {
      "source": "/plugins/supported-languages/javascript-middleware/install-middleware/tyk-hybrid",
      "destination": "/api-management/plugins/javascript"
    },
    {
      "source": "/plugins/supported-languages/javascript-middleware/install-middleware/tyk-ce",
      "destination": "/api-management/plugins/javascript"
    },
    {
      "source": "/plugins/supported-languages/javascript-middleware/waf-js-plugin",
      "destination": "/api-management/plugins/javascript"
    },
    {
      "source": "/customise-tyk/plugins/javascript-middleware",
      "destination": "/api-management/plugins/javascript"
    },
    {
      "source": "/customise-tyk/plugins/javascript-middleware/middleware-execution-order",
      "destination": "/api-management/plugins/javascript"
    },
    {
      "source": "/plugins/javascript-middleware",
      "destination": "/api-management/plugins/javascript"
    },
    {
      "source": "/plugins/supported-languages/javascript-middleware/install-middleware/install-middleware",
      "destination": "/api-management/plugins/javascript"
    },
    {
      "source": "/plugins/javascript-middleware/install-middleware",
      "destination": "/api-management/plugins/javascript"
    },
    {
      "source": "/tyk-api-gateway-v1-9/javascript-plugins/middleware-scripting",
      "destination": "/api-management/plugins/javascript"
    },
    {
      "source": "/plugins/javascript-middleware/middleware-scripting-guide",
      "destination": "/api-management/plugins/javascript"
    },
    {
      "source": "/customise-tyk/plugins/javascript-middleware/javascript-api",
      "destination": "/api-management/plugins/javascript"
    },
    {
      "source": "/plugins/javascript-middleware/javascript-api",
      "destination": "/api-management/plugins/javascript"
    },
    {
      "source": "/plugins/javascript-middleware/install-middleware/tyk-pro",
      "destination": "/api-management/plugins/javascript"
    },
    {
      "source": "/plugins/javascript-middleware/install-middleware/tyk-hybrid",
      "destination": "/api-management/plugins/javascript"
    },
    {
      "source": "/plugins/javascript-middleware/install-middleware/tyk-ce",
      "destination": "/api-management/plugins/javascript"
    },
    {
      "source": "/plugins/plugin-types/plugintypes",
      "destination": "/api-management/plugins/plugin-types"
    },
    {
      "source": "/plugins/plugin-types/request-plugins",
      "destination": "/api-management/plugins/plugin-types"
    },
    {
      "source": "/plugins/plugin-types/auth-plugins/auth-plugins",
      "destination": "/api-management/plugins/plugin-types"
    },
    {
      "source": "/plugins/plugin-types/auth-plugins/id-extractor",
      "destination": "/api-management/plugins/plugin-types"
    },
    {
      "source": "/plugins/plugin-types/response-plugins",
      "destination": "/api-management/plugins/plugin-types"
    },
    {
      "source": "/plugins/plugin-types/analytics-plugins",
      "destination": "/api-management/plugins/plugin-types"
    },
    {
      "source": "/product-stack/tyk-gateway/middleware/endpoint-plugin",
      "destination": "/api-management/plugins/plugin-types"
    },
    {
      "source": "/product-stack/tyk-gateway/middleware/endpoint-plugin-tyk-oas",
      "destination": "/api-management/plugins/plugin-types"
    },
    {
      "source": "/product-stack/tyk-gateway/middleware/endpoint-plugin-tyk-classic",
      "destination": "/api-management/plugins/plugin-types"
    },
    {
      "source": "/plugins/request-plugins",
      "destination": "/api-management/plugins/plugin-types"
    },
    {
      "source": "/plugins/auth-plugins",
      "destination": "/api-management/plugins/plugin-types"
    },
    {
      "source": "/customise-tyk/plugins/rich-plugins/id-extractor",
      "destination": "/api-management/plugins/plugin-types"
    },
    {
      "source": "/plugins/rich-plugins/id-extractor",
      "destination": "/api-management/plugins/plugin-types"
    },
    {
      "source": "/plugins/auth-plugins/id-extractor",
      "destination": "/api-management/plugins/plugin-types"
    },
    {
      "source": "/plugins/response-plugins",
      "destination": "/api-management/plugins/plugin-types"
    },
    {
      "source": "/plugins/analytics-plugins",
      "destination": "/api-management/plugins/plugin-types"
    },
    {
      "source": "/basic-config-and-security/security/mutual-tls/upstream-mtls",
      "destination": "/api-management/upstream-authentication/mtls"
    },
    {
      "source": "/advanced-configuration/manage-multiple-environments/tyk-sync",
      "destination": "/api-management/automations/sync"
    },
    {
      "source": "/product-stack/tyk-sync/commands/sync-dump",
      "destination": "/api-management/automations/sync"
    },
    {
      "source": "/product-stack/tyk-sync/commands/sync-examples",
      "destination": "/api-management/automations/sync"
    },
    {
      "source": "/product-stack/tyk-sync/commands/sync-publish",
      "destination": "/api-management/automations/sync"
    },
    {
      "source": "/product-stack/tyk-sync/commands/sync-sync",
      "destination": "/api-management/automations/sync"
    },
    {
      "source": "/product-stack/tyk-sync/commands/sync-update",
      "destination": "/api-management/automations/sync"
    },
    {
      "source": "/product-stack/tyk-sync/installing-tyk-sync",
      "destination": "/api-management/automations/sync"
    },
    {
      "source": "/product-stack/tyk-sync/overview",
      "destination": "/api-management/automations/sync"
    },
    {
      "source": "/product-stack/tyk-sync/tutorials/tutorial-backup-api-configurations",
      "destination": "/api-management/automations/sync"
    },
    {
      "source": "/product-stack/tyk-sync/tutorials/tutorial-synchronise-api-configurations",
      "destination": "/api-management/automations/sync"
    },
    {
      "source": "/product-stack/tyk-sync/tutorials/tutorial-update-api-configurations",
      "destination": "/api-management/automations/sync"
    },
    {
      "source": "/tyk-sync",
      "destination": "/api-management/automations/sync"
    },
    {
      "source": "/product-stack/tyk-operator/advanced-configurations/graphql-federation",
      "destination": "/api-management/automations/operator"
    },
    {
      "source": "/product-stack/tyk-operator/advanced-configurations/custom-plugins",
      "destination": "/api-management/automations/operator"
    },
    {
      "source": "/getting-started/key-concepts/gitops-with-tyk",
      "destination": "/api-management/automations/operator"
    },
    {
      "source": "/product-stack/tyk-operator/advanced-configurations/api-categories",
      "destination": "/api-management/automations/operator"
    },
    {
      "source": "/product-stack/tyk-operator/advanced-configurations/api-versioning",
      "destination": "/api-management/automations/operator"
    },
    {
      "source": "/product-stack/tyk-operator/advanced-configurations/client-authentication",
      "destination": "/api-management/automations/operator"
    },
    {
      "source": "/product-stack/tyk-operator/advanced-configurations/internal-looping",
      "destination": "/api-management/automations/operator"
    },
    {
      "source": "/product-stack/tyk-operator/advanced-configurations/management-of-api",
      "destination": "/api-management/automations/operator"
    },
    {
      "source": "/product-stack/tyk-operator/advanced-configurations/tls-certificate",
      "destination": "/api-management/automations/operator"
    },
    {
      "source": "/product-stack/tyk-operator/getting-started/create-an-api-overview",
      "destination": "/api-management/automations/operator"
    },
    {
      "source": "/product-stack/tyk-operator/getting-started/create-an-oas-api",
      "destination": "/api-management/automations/operator"
    },
    {
      "source": "/product-stack/tyk-operator/getting-started/example-tyk-oas-api",
      "destination": "/api-management/automations/operator"
    },
    {
      "source": "/product-stack/tyk-operator/getting-started/quick-start-graphql",
      "destination": "/api-management/automations/operator"
    },
    {
      "source": "/product-stack/tyk-operator/getting-started/quick-start-http",
      "destination": "/api-management/automations/operator"
    },
    {
      "source": "/product-stack/tyk-operator/getting-started/quick-start-tcp",
      "destination": "/api-management/automations/operator"
    },
    {
      "source": "/product-stack/tyk-operator/getting-started/quick-start-udg",
      "destination": "/api-management/automations/operator"
    },
    {
      "source": "/product-stack/tyk-operator/getting-started/secure-an-api-overview",
      "destination": "/api-management/automations/operator"
    },
    {
      "source": "/product-stack/tyk-operator/getting-started/secure-an-oas-api",
      "destination": "/api-management/automations/operator"
    },
    {
      "source": "/product-stack/tyk-operator/getting-started/security-policy-example",
      "destination": "/api-management/automations/operator"
    },
    {
      "source": "/product-stack/tyk-operator/getting-started/tyk-operator-api-ownership",
      "destination": "/api-management/automations/operator"
    },
    {
      "source": "/product-stack/tyk-operator/getting-started/tyk-operator-multiple-organisations",
      "destination": "/api-management/automations/operator"
    },
    {
      "source": "/product-stack/tyk-operator/key-concepts/custom-resources",
      "destination": "/api-management/automations/operator"
    },
    {
      "source": "/product-stack/tyk-operator/key-concepts/key-concepts",
      "destination": "/api-management/automations/operator"
    },
    {
      "source": "/product-stack/tyk-operator/key-concepts/operator-context",
      "destination": "/api-management/automations/operator"
    },
    {
      "source": "/product-stack/tyk-operator/key-concepts/operator-user",
      "destination": "/api-management/automations/operator"
    },
    {
      "source": "/product-stack/tyk-operator/reference/api-definition",
      "destination": "/api-management/automations/operator"
    },
    {
      "source": "/product-stack/tyk-operator/reference/security-policy",
      "destination": "/api-management/automations/operator"
    },
    {
      "source": "/product-stack/tyk-operator/reference/tyk-oas-api-definition",
      "destination": "/api-management/automations/operator"
    },
    {
      "source": "/product-stack/tyk-operator/reference/version-compatibility",
      "destination": "/api-management/automations/operator"
    },
    {
      "source": "/product-stack/tyk-operator/troubleshooting/tyk-operator-changes-not-applied",
      "destination": "/api-management/automations/operator"
    },
    {
      "source": "/product-stack/tyk-operator/troubleshooting/tyk-operator-reconciliation-troubleshooting",
      "destination": "/api-management/automations/operator"
    },
    {
      "source": "/product-stack/tyk-operator/tyk-ingress-controller",
      "destination": "/api-management/automations/operator"
    },
    {
      "source": "/tyk-operator",
      "destination": "/api-management/automations/operator"
    },
    {
      "source": "/tyk-stack/tyk-operator/access-an-api",
      "destination": "/api-management/automations/operator"
    },
    {
      "source": "/tyk-stack/tyk-operator/create-an-api",
      "destination": "/api-management/automations/operator"
    },
    {
      "source": "/tyk-stack/tyk-operator/getting-started-tyk-operator",
      "destination": "/api-management/automations/operator"
    },
    {
      "source": "/tyk-stack/tyk-operator/installing-tyk-operator",
      "destination": "/api-management/automations/operator"
    },
    {
      "source": "/tyk-stack/tyk-operator/migration",
      "destination": "/api-management/automations/operator"
    },
    {
      "source": "/tyk-stack/tyk-operator/publish-an-api",
      "destination": "/api-management/automations/operator"
    },
    {
      "source": "/tyk-stack/tyk-operator/secure-an-api",
      "destination": "/api-management/automations/operator"
    },
    {
      "source": "/tyk-stack/tyk-operator/tyk-operator-reconciliation",
      "destination": "/api-management/automations/operator"
    },
    {
      "source": "/product-stack/tyk-gateway/middleware/mock-response-middleware",
      "destination": "/api-management/traffic-transformation/mock-response"
    },
    {
      "source": "/product-stack/tyk-gateway/middleware/mock-response-openapi",
      "destination": "/api-management/traffic-transformation/mock-response"
    },
    {
      "source": "/product-stack/tyk-gateway/middleware/mock-response-tyk-oas",
      "destination": "/api-management/traffic-transformation/mock-response"
    },
    {
      "source": "/product-stack/tyk-gateway/middleware/mock-response-tyk-classic",
      "destination": "/api-management/traffic-transformation/mock-response"
    },
    {
      "source": "/getting-started/using-oas-definitions/mock-response",
      "destination": "/api-management/traffic-transformation/mock-response"
    },
    {
      "source": "/product-stack/tyk-gateway/middleware/allow-list-middleware",
      "destination": "/api-management/traffic-transformation/allow-list"
    },
    {
      "source": "/product-stack/tyk-gateway/middleware/allow-list-tyk-oas",
      "destination": "/api-management/traffic-transformation/allow-list"
    },
    {
      "source": "/product-stack/tyk-gateway/middleware/allow-list-tyk-classic",
      "destination": "/api-management/traffic-transformation/allow-list"
    },
    {
      "source": "/concepts/context-variables",
      "destination": "/api-management/traffic-transformation/request-context-variables"
    },
    {
      "source": "/getting-started/key-concepts/context-variables",
      "destination": "/api-management/traffic-transformation/request-context-variables"
    },
    {
      "source": "/context-variables",
      "destination": "/api-management/traffic-transformation/request-context-variables"
    },
    {
      "source": "/product-stack/tyk-gateway/references/go-templates",
      "destination": "/api-management/traffic-transformation/go-templates"
    },
    {
      "source": "/basic-config-and-security/control-limit-traffic/request-size-limits",
      "destination": "/api-management/traffic-transformation/request-size-limits"
    },
    {
      "source": "/product-stack/tyk-gateway/middleware/request-size-limit-tyk-oas",
      "destination": "/api-management/traffic-transformation/request-size-limits"
    },
    {
      "source": "/product-stack/tyk-gateway/middleware/request-size-limit-tyk-classic",
      "destination": "/api-management/traffic-transformation/request-size-limits"
    },
    {
      "source": "/advanced-configuration/transform-traffic/response-headers",
      "destination": "/api-management/traffic-transformation/response-headers"
    },
    {
      "source": "/product-stack/tyk-gateway/middleware/response-header-tyk-oas",
      "destination": "/api-management/traffic-transformation/response-headers"
    },
    {
      "source": "/product-stack/tyk-gateway/middleware/response-header-tyk-classic",
      "destination": "/api-management/traffic-transformation/response-headers"
    },
    {
      "source": "/advanced-configuration/transform-traffic/jq-transformations",
      "destination": "/api-management/traffic-transformation/jq-transforms"
    },
    {
      "source": "/advanced-configuration/transform-traffic/request-method-transform",
      "destination": "/api-management/traffic-transformation/request-method"
    },
    {
      "source": "/product-stack/tyk-gateway/middleware/request-method-tyk-oas",
      "destination": "/api-management/traffic-transformation/request-method"
    },
    {
      "source": "/product-stack/tyk-gateway/middleware/request-method-tyk-classic",
      "destination": "/api-management/traffic-transformation/request-method"
    },
    {
      "source": "/product-stack/tyk-gateway/middleware/ignore-middleware",
      "destination": "/api-management/traffic-transformation/ignore-authentication"
    },
    {
      "source": "/product-stack/tyk-gateway/middleware/ignore-tyk-oas",
      "destination": "/api-management/traffic-transformation/ignore-authentication"
    },
    {
      "source": "/product-stack/tyk-gateway/middleware/ignore-tyk-classic",
      "destination": "/api-management/traffic-transformation/ignore-authentication"
    },
    {
      "source": "/product-stack/tyk-gateway/middleware/validate-request-middleware",
      "destination": "/api-management/traffic-transformation/request-validation"
    },
    {
      "source": "/product-stack/tyk-gateway/middleware/validate-request-tyk-oas",
      "destination": "/api-management/traffic-transformation/request-validation"
    },
    {
      "source": "/product-stack/tyk-gateway/middleware/validate-request-tyk-classic",
      "destination": "/api-management/traffic-transformation/request-validation"
    },
    {
      "source": "/getting-started/key-concepts/request-validation",
      "destination": "/api-management/traffic-transformation/request-validation"
    },
    {
      "source": "/product-stack/tyk-gateway/middleware/internal-endpoint-middleware",
      "destination": "/api-management/traffic-transformation/internal-endpoint"
    },
    {
      "source": "/product-stack/tyk-gateway/middleware/internal-endpoint-tyk-oas",
      "destination": "/api-management/traffic-transformation/internal-endpoint"
    },
    {
      "source": "/product-stack/tyk-gateway/middleware/internal-endpoint-tyk-classic",
      "destination": "/api-management/traffic-transformation/internal-endpoint"
    },
    {
      "source": "/transform-traffic/request-headers",
      "destination": "/api-management/traffic-transformation/request-headers"
    },
    {
      "source": "/product-stack/tyk-gateway/middleware/request-header-tyk-oas",
      "destination": "/api-management/traffic-transformation/request-headers"
    },
    {
      "source": "/product-stack/tyk-gateway/middleware/request-header-tyk-classic",
      "destination": "/api-management/traffic-transformation/request-headers"
    },
    {
      "source": "/advanced-configuration/transform-traffic/request-headers",
      "destination": "/api-management/traffic-transformation/request-headers"
    },
    {
      "source": "/advanced-configuration/compose-apis/virtual-endpoints",
      "destination": "/api-management/traffic-transformation/virtual-endpoints"
    },
    {
      "source": "/product-stack/tyk-gateway/middleware/virtual-endpoint-tyk-oas",
      "destination": "/api-management/traffic-transformation/virtual-endpoints"
    },
    {
      "source": "/product-stack/tyk-gateway/middleware/virtual-endpoint-tyk-classic",
      "destination": "/api-management/traffic-transformation/virtual-endpoints"
    },
    {
      "source": "/advanced-configuration/compose-apis/demo-virtual-endpoint",
      "destination": "/api-management/traffic-transformation/virtual-endpoints"
    },
    {
      "source": "/compose-apis/virtual-endpoints",
      "destination": "/api-management/traffic-transformation/virtual-endpoints"
    },
    {
      "source": "/advanced-configuration/transform-traffic/response-body",
      "destination": "/api-management/traffic-transformation/response-body"
    },
    {
      "source": "/product-stack/tyk-gateway/middleware/response-body-tyk-oas",
      "destination": "/api-management/traffic-transformation/response-body"
    },
    {
      "source": "/product-stack/tyk-gateway/middleware/response-body-tyk-classic",
      "destination": "/api-management/traffic-transformation/response-body"
    },
    {
      "source": "/transform-traffic/request-body",
      "destination": "/api-management/traffic-transformation/request-body"
    },
    {
      "source": "/product-stack/tyk-gateway/middleware/request-body-tyk-oas",
      "destination": "/api-management/traffic-transformation/request-body"
    },
    {
      "source": "/product-stack/tyk-gateway/middleware/request-body-tyk-classic",
      "destination": "/api-management/traffic-transformation/request-body"
    },
    {
      "source": "/advanced-configuration/transform-traffic/request-body",
      "destination": "/api-management/traffic-transformation/request-body"
    },
    {
      "source": "/product-stack/tyk-gateway/middleware/block-list-middleware",
      "destination": "/api-management/traffic-transformation/block-list"
    },
    {
      "source": "/product-stack/tyk-gateway/middleware/block-list-tyk-oas",
      "destination": "/api-management/traffic-transformation/block-list"
    },
    {
      "source": "/product-stack/tyk-gateway/middleware/block-list-tyk-classic",
      "destination": "/api-management/traffic-transformation/block-list"
    },
    {
      "source": "/basic-config-and-security/security/authentication-authorization/bearer-tokens",
      "destination": "/api-management/authentication/bearer-token"
    },
    {
      "source": "/security/your-apis/bearer-tokens",
      "destination": "/api-management/authentication/bearer-token"
    },
    {
      "source": "/basic-config-and-security/security/authentication-authorization/go-plugin-authentication",
      "destination": "/api-management/authentication/custom-auth"
    },
    {
      "source": "/basic-config-and-security/security/authentication-authorization/python-etc-plugin-authentication",
      "destination": "/api-management/authentication/custom-auth"
    },
    {
      "source": "/basic-config-and-security/security/authentication--authorization/oauth2-0/auth-code-grant",
      "destination": "/api-management/authentication/oauth-2"
    },
    {
      "source": "/basic-config-and-security/security/authentication--authorization/oauth2-0/client-credentials-grant",
      "destination": "/api-management/authentication/oauth-2"
    },
    {
      "source": "/basic-config-and-security/security/authentication--authorization/oauth2-0/refresh-token-grant",
      "destination": "/api-management/authentication/oauth-2"
    },
    {
      "source": "/basic-config-and-security/security/authentication--authorization/oauth2-0/username-password-grant",
      "destination": "/api-management/authentication/oauth-2"
    },
    {
      "source": "/basic-config-and-security/security/authentication-&-authorization/oauth2-0/auth-code-grant",
      "destination": "/api-management/authentication/oauth-2"
    },
    {
      "source": "/basic-config-and-security/security/authentication-&-authorization/oauth2-0/client-credentials-grant",
      "destination": "/api-management/authentication/oauth-2"
    },
    {
      "source": "/basic-config-and-security/security/authentication-&-authorization/oauth2-0/refresh-token-grant",
      "destination": "/api-management/authentication/oauth-2"
    },
    {
      "source": "/basic-config-and-security/security/authentication-&-authorization/oauth2-0/username-password-grant",
      "destination": "/api-management/authentication/oauth-2"
    },
    {
      "source": "/basic-config-and-security/security/authentication-authorization/oauth2-0/auth-code-grant",
      "destination": "/api-management/authentication/oauth-2"
    },
    {
      "source": "/basic-config-and-security/security/authentication-authorization/oauth2-0/client-credentials-grant",
      "destination": "/api-management/authentication/oauth-2"
    },
    {
      "source": "/basic-config-and-security/security/authentication-authorization/oauth2-0/refresh-token-grant",
      "destination": "/api-management/authentication/oauth-2"
    },
    {
      "source": "/basic-config-and-security/security/authentication-authorization/oauth2-0/username-password-grant",
      "destination": "/api-management/authentication/oauth-2"
    },
    {
      "source": "/basic-config-and-security/security/authentication-authorization/oauth-2-0",
      "destination": "/api-management/authentication/oauth-2"
    },
    {
      "source": "/basic-config-and-security/security/authentication-authorization/oauth2.0/auth-code-grant",
      "destination": "/api-management/authentication/oauth-2"
    },
    {
      "source": "/basic-config-and-security/security/your-apis/oauth2.0/revoke-oauth-tokens",
      "destination": "/api-management/authentication/oauth-2"
    },
    {
      "source": "/security/your-apis/oauth-2-0",
      "destination": "/api-management/authentication/oauth-2"
    },
    {
      "source": "/basic-config-and-security/security/your-apis/oauth20/revoke-oauth-tokens",
      "destination": "/api-management/authentication/oauth-2"
    },
    {
      "source": "/basic-config-and-security/security/authentication-authorization/ext-oauth-middleware",
      "destination": "/api-management/authentication/oauth-2"
    },
    {
      "source": "/basic-config-and-security/security/authentication-authorization/json-web-tokens/jwt-auth0",
      "destination": "/basic-config-and-security/security/authentication-authorization/json-web-tokens"
    },
    {
      "source": "/basic-config-and-security/security/authentication-authorization/json-web-tokens/jwt-keycloak",
      "destination": "/basic-config-and-security/security/authentication-authorization/json-web-tokens"
    },
    {
      "source": "/basic-config-and-security/security/authentication-authorization/json-web-tokens/split-token",
      "destination": "/basic-config-and-security/security/authentication-authorization/json-web-tokens"
    },
    {
      "source": "/security/your-apis/json-web-tokens",
      "destination": "/basic-config-and-security/security/authentication-authorization/json-web-tokens"
    },
    {
      "source": "/tyk-apis/tyk-gateway-api/api-definition-objects/jwt/docs/basic-config-and-security/security/authentication-authorization/json-web-tokens",
      "destination": "/basic-config-and-security/security/authentication-authorization/json-web-tokens"
    },
    {
      "source": "/basic-config-and-security/security/tls-and-ssl/mutual-tls",
      "destination": "/basic-config-and-security/security/mutual-tls/client-mtls"
    },
    {
      "source": "/security/tls-and-ssl/mutual-tls",
      "destination": "/basic-config-and-security/security/mutual-tls/client-mtls"
    },
    {
      "source": "/basic-config-and-security/security/mutual-tls",
      "destination": "/basic-config-and-security/security/mutual-tls/client-mtls"
    },
    {
      "source": "/basic-config-and-security/security/mutual-tls/concepts",
      "destination": "/basic-config-and-security/security/mutual-tls/client-mtls"
    },
    {
      "source": "/api-management/ai-management/overview",
      "destination": "/ai-management/ai-studio/overview"
    },
    {
      "source": "/troubleshooting/tyk-dashboard/not-found-error-deve...",
      "destination": "/troubleshooting/tyk-dashboard/not-found-error-developer-portal"
    },
    {
      "source": "/tyk-configuration-reference/tyk-gateway-configuration-options",
      "destination": "/tyk-oss-gateway/configuration"
    },
    {
      "source": "/configure/tyk-gateway-configuration-options",
      "destination": "/tyk-oss-gateway/configuration"
    },
    {
      "source": "/tyk-configuration-reference",
      "destination": "/tyk-oss-gateway/configuration"
    },
    {
      "source": "/tyk-environment-variables",
      "destination": "/tyk-oss-gateway/configuration"
    },
    {
      "source": "/configure/environment-variables",
      "destination": "/tyk-oss-gateway/configuration"
    },
    {
      "source": "/orphan",
      "destination": "/tyk-oss-gateway/configuration"
    },
    {
      "source": "/tyk-configuration-reference/environment-variables",
      "destination": "/tyk-oss-gateway/configuration"
    },
    {
      "source": "/quickstart-configure-first-api",
      "destination": "/getting-started/configure-first-api"
    },
    {
      "source": "/get-started/with-tyk-on-premise/tutorials/tyk-on-premise-pro",
      "destination": "/getting-started/configure-first-api"
    },
    {
      "source": "/try-out-tyk/tutorials/tutorials",
      "destination": "/getting-started/configure-first-api"
    },
    {
      "source": "/getting-started/tutorials",
      "destination": "/getting-started/configure-first-api"
    },
    {
      "source": "/getting-started/installation/tutorials/tutorials",
      "destination": "/getting-started/configure-first-api"
    },
    {
      "source": "/getting-started",
      "destination": "/getting-started/configure-first-api"
    },
    {
      "source": "/using-tyk-dashboard",
      "destination": "/getting-started/using-tyk-dashboard"
    },
    {
      "source": "/try-out-tyk/tutorials/create-portal-entry",
      "destination": "/getting-started/tutorials/publish-api"
    },
    {
      "source": "/tyk-api-gateway-v1-9/tutorials/set-up-your-portal",
      "destination": "/getting-started/tutorials/publish-api"
    },
    {
      "source": "/tyk-dashboard-v1-0/tutorials/set-up-your-portal",
      "destination": "/getting-started/tutorials/publish-api"
    },
    {
      "source": "/tyk-developer-portal/tutorials",
      "destination": "/getting-started/tutorials/publish-api"
    },
    {
      "source": "/getting-started/tutorials/create-portal-entry",
      "destination": "/getting-started/tutorials/publish-api"
    },
    {
      "source": "/concepts/api-catalogue",
      "destination": "/getting-started/key-concepts/api-catalogue"
    },
    {
      "source": "/tyk-stack/tyk-developer-portal/enterprise-developer-portal/managing-access/add-organisations",
      "destination": "/tyk-stack/tyk-developer-portal/enterprise-developer-portal/managing-access/manage-api-consumer-organisations"
    },
    {
      "source": "/tyk-developer-portal/tyk-enterprise-developer-portal/api-consumer-portal/register-portal",
      "destination": "/tyk-stack/tyk-developer-portal/enterprise-developer-portal/managing-access/manage-api-consumers"
    },
    {
      "source": "/tyk-stack/tyk-developer-portal/enterprise-developer-portal/managing-access/approve-self-registering-requests",
      "destination": "/tyk-stack/tyk-developer-portal/enterprise-developer-portal/managing-access/manage-api-consumers"
    },
    {
      "source": "/tyk-stack/tyk-developer-portal/enterprise-developer-portal/managing-access/manage-api-users",
      "destination": "/tyk-stack/tyk-developer-portal/enterprise-developer-portal/managing-access/manage-api-consumers"
    },
    {
      "source": "/getting-started/tutorials/important-prerequisites",
      "destination": "/tyk-stack/tyk-gateway/important-prerequisites"
    },
    {
      "source": "/tyk-oss/ce-centos",
      "destination": "/apim/open-source/installation"
    },
    {
      "source": "/tyk-oss/ce-debian-ubuntu",
      "destination": "/apim/open-source/installation"
    },
    {
      "source": "/tyk-oss/ce-kubernetes-ingress",
      "destination": "/apim/open-source/installation"
    },
    {
      "source": "/tyk-oss/ce-redhat",
      "destination": "/apim/open-source/installation"
    },
    {
      "source": "/tyk-oss/ce-redhat-rhel-centos",
      "destination": "/apim/open-source/installation"
    },
    {
      "source": "/tyk-oss/ce-ubuntu",
      "destination": "/apim/open-source/installation"
    },
    {
      "source": "/tyk-oss/ce-helm-chart-new",
      "destination": "/apim/open-source/installation"
    },
    {
      "source": "/tyk-oss/ce-ansible",
      "destination": "/apim/open-source/installation"
    },
    {
      "source": "/tyk-oss/ce-docker",
      "destination": "/apim/open-source/installation"
    },
    {
      "source": "/tyk-oss/ce-github",
      "destination": "/apim/open-source/installation"
    },
    {
      "source": "/tyk-oss/ce-helm-chart",
      "destination": "/apim/open-source/installation"
    },
    {
      "source": "/tyk-oss/ce-kubernetes",
      "destination": "/apim/open-source/installation"
    },
    {
      "source": "/apim/open-source/getting-started",
      "destination": "/apim/open-source/installation"
    },
    {
      "source": "/getting-started/installation",
      "destination": "/apim/open-source/installation"
    },
    {
      "source": "/tyk-configuration-reference/tyk-pump-environment-variables",
      "destination": "/tyk-pump/tyk-pump-configuration/tyk-pump-environment-variables"
    },
    {
      "source": "/api-management/non-http-protocols",
      "destination": "/advanced-configuration/other-protocols"
    },
    {
      "source": "/tyk-developer-portal/tyk-portal-classic/customise",
      "destination": "/tyk-developer-portal/customise"
    },
    {
      "source": "/tyk-developer-portal/gluu-dcr",
      "destination": "/tyk-developer-portal/tyk-portal-classic/gluu-dcr"
    },
    {
      "source": "/tyk-developer-portal/key-requests",
      "destination": "/tyk-developer-portal/tyk-portal-classic/key-requests"
    },
    {
      "source": "/tyk-developer-portal/keycloak-dcr",
      "destination": "/tyk-developer-portal/tyk-portal-classic/keycloak-dcr"
    },
    {
      "source": "/tyk-developer-portal/curity-dcr",
      "destination": "/tyk-developer-portal/tyk-portal-classic/curity-dcr"
    },
    {
      "source": "/tyk-developer-portal/monetise",
      "destination": "/tyk-developer-portal/tyk-portal-classic/monetise"
    },
    {
      "source": "/tyk-developer-portal/streams",
      "destination": "/tyk-developer-portal/tyk-portal-classic/streams"
    },
    {
      "source": "/tyk-developer-portal/graphql",
      "destination": "/tyk-developer-portal/tyk-portal-classic/graphql"
    },
    {
      "source": "/tyk-stack/tyk-developer-portal/dynamic-client-registration",
      "destination": "/tyk-developer-portal/tyk-portal-classic/dynamic-client-registration"
    },
    {
      "source": "/tyk-developer-portal/dynamic-client-registration",
      "destination": "/tyk-developer-portal/tyk-portal-classic/dynamic-client-registration"
    },
    {
      "source": "/tyk-developer-portal/okta-dcr",
      "destination": "/tyk-developer-portal/tyk-portal-classic/okta-dcr"
    },
    {
      "source": "/tyk-developer-portal/developer-profiles",
      "destination": "/tyk-developer-portal/tyk-portal-classic/developer-profiles"
    },
    {
      "source": "/tyk-developer-portal/portal-events-notifications",
      "destination": "/tyk-developer-portal/tyk-portal-classic/portal-events-notifications"
    },
    {
      "source": "/tyk-stack/tyk-developer-portal/portal-oauth-clients",
      "destination": "/tyk-developer-portal/tyk-portal-classic/portal-oauth-clients"
    },
    {
      "source": "/tyk-developer-portal/portal-oauth-clients",
      "destination": "/tyk-developer-portal/tyk-portal-classic/portal-oauth-clients"
    },
    {
      "source": "/tyk-developer-portal/portal-concepts",
      "destination": "/tyk-developer-portal/tyk-portal-classic/portal-concepts"
    },
    {
      "source": "/tyk-developer-portal/customise/customise-with-temp...",
      "destination": "/tyk-developer-portal/tyk-portal-classic/tyk-portal-classic/customise/customise-with-templates"
    },
    {
      "source": "/tyk-stack/tyk-developer-portal/customise/customise-with-templates",
      "destination": "/tyk-developer-portal/tyk-portal-classic/tyk-portal-classic/customise/customise-with-templates"
    },
    {
      "source": "/tyk-developer-portal/customise/customise-with-templates",
      "destination": "/tyk-developer-portal/tyk-portal-classic/tyk-portal-classic/customise/customise-with-templates"
    },
    {
      "source": "/tyk-developer-portal/customise/custom-developer-po...",
      "destination": "/tyk-developer-portal/tyk-portal-classic/customise/custom-developer-portal"
    },
    {
      "source": "/tyk-developer-portal/customise/custom-developer-portal",
      "destination": "/tyk-developer-portal/tyk-portal-classic/customise/custom-developer-portal"
    },
    {
      "source": "/tyk-developer-portal/customise/customise-documentation",
      "destination": "/tyk-developer-portal/tyk-portal-classic/customise/customise-documentation"
    },
    {
      "source": "/tyk-developer-portal/customise/changing-the-navigation",
      "destination": "/tyk-developer-portal/tyk-portal-classic/customise/changing-the-navigation"
    },
    {
      "source": "/tyk-developer-portal/customise/developer-meta-data",
      "destination": "/tyk-developer-portal/tyk-portal-classic/customise/developer-meta-data"
    },
    {
      "source": "/tyk-developer-portal/customise/customize-with-jquery",
      "destination": "/tyk-developer-portal/tyk-portal-classic/customise/customize-with-jquery"
    },
    {
      "source": "/tyk-developer-portal/customise/customising-using-dashboard",
      "destination": "/tyk-developer-portal/tyk-portal-classic/customise/customising-using-dashboard"
    }
  ]
}<|MERGE_RESOLUTION|>--- conflicted
+++ resolved
@@ -16,8 +16,6 @@
       "tagId": "GTM-K5PPWPH7"
     }
   },
-<<<<<<< HEAD
-=======
   "contextual": {
     "options": [
       "copy",
@@ -38,7 +36,6 @@
         "category": "Technology"
     }
   },
->>>>>>> 6571e7f8
   "navbar": {
     "links": [
       {
