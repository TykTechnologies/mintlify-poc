--- conflicted
+++ resolved
@@ -11,7 +11,6 @@
     "light": "#8438FA",
     "dark": "#8438FA"
   },
-<<<<<<< HEAD
   "background": {
     "color": {
       "light": "#f7faff",
@@ -30,8 +29,6 @@
   "appearance": {
     "default": "light"
   },
-=======
->>>>>>> 1c0114a8
   "integrations": {
     "gtm": {
       "tagId": "GTM-K5PPWPH7"
