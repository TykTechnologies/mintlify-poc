--- conflicted
+++ resolved
@@ -1,15 +1,8 @@
 ---
-<<<<<<< HEAD
-title: "API Deployment Methods"
-'og:description': "Explains deployment methods for Tyk APIs"
-tags: ['API Deployment', 'API', 'Deployment', 'Deployment Methods', 'Deploy APIs', 'Tyk Sync', 'Tyk Operator']
-sidebarTitle: "Deploy APIs"
-=======
 title: "API Creation Methods"
 'og:description': "Different ways to create and manage APIs in Tyk"
 sidebarTitle: "API Creation Methods"
 tags: ['API Management', 'API Configuration', 'Dashboard', 'Tyk Sync', 'Tyk Operator']
->>>>>>> 6571e7f8
 ---
 
 This page explains the different methods available for creating and managing APIs in Tyk, each suited to different use cases and workflow requirements.
