--- conflicted
+++ resolved
@@ -1,10 +1,6 @@
 ---
 title: "Migrating from Tyk Classic APIs"
 'og:description': "API Migration: Converting Tyk Classic APIs to Tyk OAS Format"
-<<<<<<< HEAD
-=======
-sidebarTitle: "Migrate from Tyk Classic APIs"
->>>>>>> 6571e7f8
 tags: ['Tyk OAS API', 'Tyk Classic API', 'Migrate', 'Convert', 'Migration', 'Tyk Classic', 'Tyk OAS', 'API definition']
 sidebarTitle: "Migrate from Tyk Classic"
 ---
